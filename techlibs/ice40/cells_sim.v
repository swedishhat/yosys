
`define SB_DFF_REG reg Q = 0
// `define SB_DFF_REG reg Q

// SiliconBlue IO Cells

module SB_IO (
	inout  PACKAGE_PIN,
	input  LATCH_INPUT_VALUE,
	input  CLOCK_ENABLE,
	input  INPUT_CLK,
	input  OUTPUT_CLK,
	input  OUTPUT_ENABLE,
	input  D_OUT_0,
	input  D_OUT_1,
	output D_IN_0,
	output D_IN_1
);
	parameter [5:0] PIN_TYPE = 6'b000000;
	parameter [0:0] PULLUP = 1'b0;
	parameter [0:0] NEG_TRIGGER = 1'b0;
	parameter IO_STANDARD = "SB_LVCMOS";

`ifndef BLACKBOX
	reg dout, din_0, din_1;
	reg din_q_0, din_q_1;
	reg dout_q_0, dout_q_1;
	reg outena_q;

	// IO tile generates a constant 1'b1 internally if global_cen is not connected
	wire clken_pulled = CLOCK_ENABLE || CLOCK_ENABLE === 1'bz;
	reg  clken_pulled_ri;
	reg  clken_pulled_ro;

	generate if (!NEG_TRIGGER) begin
		always @(posedge INPUT_CLK)                       clken_pulled_ri <= clken_pulled;
		always @(posedge INPUT_CLK)  if (clken_pulled)    din_q_0         <= PACKAGE_PIN;
		always @(negedge INPUT_CLK)  if (clken_pulled_ri) din_q_1         <= PACKAGE_PIN;
		always @(posedge OUTPUT_CLK)                      clken_pulled_ro <= clken_pulled;
		always @(posedge OUTPUT_CLK) if (clken_pulled)    dout_q_0        <= D_OUT_0;
		always @(negedge OUTPUT_CLK) if (clken_pulled_ro) dout_q_1        <= D_OUT_1;
		always @(posedge OUTPUT_CLK) if (clken_pulled)    outena_q        <= OUTPUT_ENABLE;
	end else begin
		always @(negedge INPUT_CLK)                       clken_pulled_ri <= clken_pulled;
		always @(negedge INPUT_CLK)  if (clken_pulled)    din_q_0         <= PACKAGE_PIN;
		always @(posedge INPUT_CLK)  if (clken_pulled_ri) din_q_1         <= PACKAGE_PIN;
		always @(negedge OUTPUT_CLK)                      clken_pulled_ro <= clken_pulled;
		always @(negedge OUTPUT_CLK) if (clken_pulled)    dout_q_0        <= D_OUT_0;
		always @(posedge OUTPUT_CLK) if (clken_pulled_ro) dout_q_1        <= D_OUT_1;
		always @(negedge OUTPUT_CLK) if (clken_pulled)    outena_q        <= OUTPUT_ENABLE;
	end endgenerate

	always @* begin
		if (!PIN_TYPE[1] || !LATCH_INPUT_VALUE)
			din_0 = PIN_TYPE[0] ? PACKAGE_PIN : din_q_0;
		din_1 = din_q_1;
	end

	// work around simulation glitches on dout in DDR mode
	reg outclk_delayed_1;
	reg outclk_delayed_2;
	always @* outclk_delayed_1 <= OUTPUT_CLK;
	always @* outclk_delayed_2 <= outclk_delayed_1;

	always @* begin
		if (PIN_TYPE[3])
			dout = PIN_TYPE[2] ? !dout_q_0 : D_OUT_0;
		else
			dout = (outclk_delayed_2 ^ NEG_TRIGGER) || PIN_TYPE[2] ? dout_q_0 : dout_q_1;
	end

	assign D_IN_0 = din_0, D_IN_1 = din_1;

	generate
		if (PIN_TYPE[5:4] == 2'b01) assign PACKAGE_PIN = dout;
		if (PIN_TYPE[5:4] == 2'b10) assign PACKAGE_PIN = OUTPUT_ENABLE ? dout : 1'bz;
		if (PIN_TYPE[5:4] == 2'b11) assign PACKAGE_PIN = outena_q ? dout : 1'bz;
	endgenerate
`endif
endmodule

module SB_GB_IO (
	inout  PACKAGE_PIN,
	output GLOBAL_BUFFER_OUTPUT,
	input  LATCH_INPUT_VALUE,
	input  CLOCK_ENABLE,
	input  INPUT_CLK,
	input  OUTPUT_CLK,
	input  OUTPUT_ENABLE,
	input  D_OUT_0,
	input  D_OUT_1,
	output D_IN_0,
	output D_IN_1
);
	parameter [5:0] PIN_TYPE = 6'b000000;
	parameter [0:0] PULLUP = 1'b0;
	parameter [0:0] NEG_TRIGGER = 1'b0;
	parameter IO_STANDARD = "SB_LVCMOS";

	assign GLOBAL_BUFFER_OUTPUT = PACKAGE_PIN;

	SB_IO #(
		.PIN_TYPE(PIN_TYPE),
		.PULLUP(PULLUP),
		.NEG_TRIGGER(NEG_TRIGGER),
		.IO_STANDARD(IO_STANDARD)
	) IO (
		.PACKAGE_PIN(PACKAGE_PIN),
		.LATCH_INPUT_VALUE(LATCH_INPUT_VALUE),
		.CLOCK_ENABLE(CLOCK_ENABLE),
		.INPUT_CLK(INPUT_CLK),
		.OUTPUT_CLK(OUTPUT_CLK),
		.OUTPUT_ENABLE(OUTPUT_ENABLE),
		.D_OUT_0(D_OUT_0),
		.D_OUT_1(D_OUT_1),
		.D_IN_0(D_IN_0),
		.D_IN_1(D_IN_1)
	);
endmodule

module SB_GB (
	input  USER_SIGNAL_TO_GLOBAL_BUFFER,
	output GLOBAL_BUFFER_OUTPUT
);
	assign GLOBAL_BUFFER_OUTPUT = USER_SIGNAL_TO_GLOBAL_BUFFER;
endmodule

// SiliconBlue Logic Cells

(* lib_whitebox *)
module SB_LUT4 (output O, input I0, I1, I2, I3);
	parameter [15:0] LUT_INIT = 0;
	wire [7:0] s3 = I3 ? LUT_INIT[15:8] : LUT_INIT[7:0];
	wire [3:0] s2 = I2 ?       s3[ 7:4] :       s3[3:0];
	wire [1:0] s1 = I1 ?       s2[ 3:2] :       s2[1:0];
	assign O = I0 ? s1[1] : s1[0];
endmodule

(* lib_whitebox *)
module SB_CARRY (output CO, input I0, I1, CI);
	assign CO = (I0 && I1) || ((I0 || I1) && CI);
endmodule

(* abc_box_id = 1, lib_whitebox *)
module \$__ICE40_FULL_ADDER (
<<<<<<< HEAD
	(* abc_carry_out *) output CO,
	output O,
	input A,
	input B,
	(* abc_carry_in *) input CI
=======
	(* abc_carry *) output CO,
	output O,
	input A,
	input B,
	(* abc_carry *) input CI
>>>>>>> 14c03861
);
	SB_CARRY carry (
		.I0(A),
		.I1(B),
		.CI(CI),
		.CO(CO)
	);
	SB_LUT4 #(
		//         I0: 1010 1010 1010 1010
		//         I1: 1100 1100 1100 1100
		//         I2: 1111 0000 1111 0000
		//         I3: 1111 1111 0000 0000
		.LUT_INIT(16'b 0110_1001_1001_0110)
	) adder (
		.I0(1'b0),
		.I1(A),
		.I2(B),
		.I3(CI),
		.O(O)
	);
endmodule

// Positive Edge SiliconBlue FF Cells

module SB_DFF (output `SB_DFF_REG, input C, D);
	always @(posedge C)
		Q <= D;
endmodule

module SB_DFFE (output `SB_DFF_REG, input C, E, D);
	always @(posedge C)
		if (E)
			Q <= D;
endmodule

module SB_DFFSR (output `SB_DFF_REG, input C, R, D);
	always @(posedge C)
		if (R)
			Q <= 0;
		else
			Q <= D;
endmodule

module SB_DFFR (output `SB_DFF_REG, input C, R, D);
	always @(posedge C, posedge R)
		if (R)
			Q <= 0;
		else
			Q <= D;
endmodule

module SB_DFFSS (output `SB_DFF_REG, input C, S, D);
	always @(posedge C)
		if (S)
			Q <= 1;
		else
			Q <= D;
endmodule

module SB_DFFS (output `SB_DFF_REG, input C, S, D);
	always @(posedge C, posedge S)
		if (S)
			Q <= 1;
		else
			Q <= D;
endmodule

module SB_DFFESR (output `SB_DFF_REG, input C, E, R, D);
	always @(posedge C)
		if (E) begin
			if (R)
				Q <= 0;
			else
				Q <= D;
		end
endmodule

module SB_DFFER (output `SB_DFF_REG, input C, E, R, D);
	always @(posedge C, posedge R)
		if (R)
			Q <= 0;
		else if (E)
			Q <= D;
endmodule

module SB_DFFESS (output `SB_DFF_REG, input C, E, S, D);
	always @(posedge C)
		if (E) begin
			if (S)
				Q <= 1;
			else
				Q <= D;
		end
endmodule

module SB_DFFES (output `SB_DFF_REG, input C, E, S, D);
	always @(posedge C, posedge S)
		if (S)
			Q <= 1;
		else if (E)
			Q <= D;
endmodule

// Negative Edge SiliconBlue FF Cells

module SB_DFFN (output `SB_DFF_REG, input C, D);
	always @(negedge C)
		Q <= D;
endmodule

module SB_DFFNE (output `SB_DFF_REG, input C, E, D);
	always @(negedge C)
		if (E)
			Q <= D;
endmodule

module SB_DFFNSR (output `SB_DFF_REG, input C, R, D);
	always @(negedge C)
		if (R)
			Q <= 0;
		else
			Q <= D;
endmodule

module SB_DFFNR (output `SB_DFF_REG, input C, R, D);
	always @(negedge C, posedge R)
		if (R)
			Q <= 0;
		else
			Q <= D;
endmodule

module SB_DFFNSS (output `SB_DFF_REG, input C, S, D);
	always @(negedge C)
		if (S)
			Q <= 1;
		else
			Q <= D;
endmodule

module SB_DFFNS (output `SB_DFF_REG, input C, S, D);
	always @(negedge C, posedge S)
		if (S)
			Q <= 1;
		else
			Q <= D;
endmodule

module SB_DFFNESR (output `SB_DFF_REG, input C, E, R, D);
	always @(negedge C)
		if (E) begin
			if (R)
				Q <= 0;
			else
				Q <= D;
		end
endmodule

module SB_DFFNER (output `SB_DFF_REG, input C, E, R, D);
	always @(negedge C, posedge R)
		if (R)
			Q <= 0;
		else if (E)
			Q <= D;
endmodule

module SB_DFFNESS (output `SB_DFF_REG, input C, E, S, D);
	always @(negedge C)
		if (E) begin
			if (S)
				Q <= 1;
			else
				Q <= D;
		end
endmodule

module SB_DFFNES (output `SB_DFF_REG, input C, E, S, D);
	always @(negedge C, posedge S)
		if (S)
			Q <= 1;
		else if (E)
			Q <= D;
endmodule

// SiliconBlue RAM Cells

module SB_RAM40_4K (
	output [15:0] RDATA,
	input         RCLK, RCLKE, RE,
	input  [10:0] RADDR,
	input         WCLK, WCLKE, WE,
	input  [10:0] WADDR,
	input  [15:0] MASK, WDATA
);
	// MODE 0:  256 x 16
	// MODE 1:  512 x 8
	// MODE 2: 1024 x 4
	// MODE 3: 2048 x 2
	parameter WRITE_MODE = 0;
	parameter READ_MODE = 0;

	parameter INIT_0 = 256'h0000000000000000000000000000000000000000000000000000000000000000;
	parameter INIT_1 = 256'h0000000000000000000000000000000000000000000000000000000000000000;
	parameter INIT_2 = 256'h0000000000000000000000000000000000000000000000000000000000000000;
	parameter INIT_3 = 256'h0000000000000000000000000000000000000000000000000000000000000000;
	parameter INIT_4 = 256'h0000000000000000000000000000000000000000000000000000000000000000;
	parameter INIT_5 = 256'h0000000000000000000000000000000000000000000000000000000000000000;
	parameter INIT_6 = 256'h0000000000000000000000000000000000000000000000000000000000000000;
	parameter INIT_7 = 256'h0000000000000000000000000000000000000000000000000000000000000000;
	parameter INIT_8 = 256'h0000000000000000000000000000000000000000000000000000000000000000;
	parameter INIT_9 = 256'h0000000000000000000000000000000000000000000000000000000000000000;
	parameter INIT_A = 256'h0000000000000000000000000000000000000000000000000000000000000000;
	parameter INIT_B = 256'h0000000000000000000000000000000000000000000000000000000000000000;
	parameter INIT_C = 256'h0000000000000000000000000000000000000000000000000000000000000000;
	parameter INIT_D = 256'h0000000000000000000000000000000000000000000000000000000000000000;
	parameter INIT_E = 256'h0000000000000000000000000000000000000000000000000000000000000000;
	parameter INIT_F = 256'h0000000000000000000000000000000000000000000000000000000000000000;

	parameter INIT_FILE = "";

`ifndef BLACKBOX
	wire [15:0] WMASK_I;
	wire [15:0] RMASK_I;

	reg  [15:0] RDATA_I;
	wire [15:0] WDATA_I;

	generate
		case (WRITE_MODE)
			0: assign WMASK_I = MASK;

			1: assign WMASK_I = WADDR[   8] == 0 ? 16'b 1010_1010_1010_1010 :
			                    WADDR[   8] == 1 ? 16'b 0101_0101_0101_0101 : 16'bx;

			2: assign WMASK_I = WADDR[ 9:8] == 0 ? 16'b 1110_1110_1110_1110 :
			                    WADDR[ 9:8] == 1 ? 16'b 1101_1101_1101_1101 :
			                    WADDR[ 9:8] == 2 ? 16'b 1011_1011_1011_1011 :
			                    WADDR[ 9:8] == 3 ? 16'b 0111_0111_0111_0111 : 16'bx;

			3: assign WMASK_I = WADDR[10:8] == 0 ? 16'b 1111_1110_1111_1110 :
			                    WADDR[10:8] == 1 ? 16'b 1111_1101_1111_1101 :
			                    WADDR[10:8] == 2 ? 16'b 1111_1011_1111_1011 :
			                    WADDR[10:8] == 3 ? 16'b 1111_0111_1111_0111 :
			                    WADDR[10:8] == 4 ? 16'b 1110_1111_1110_1111 :
			                    WADDR[10:8] == 5 ? 16'b 1101_1111_1101_1111 :
			                    WADDR[10:8] == 6 ? 16'b 1011_1111_1011_1111 :
			                    WADDR[10:8] == 7 ? 16'b 0111_1111_0111_1111 : 16'bx;
		endcase

		case (READ_MODE)
			0: assign RMASK_I = 16'b 0000_0000_0000_0000;

			1: assign RMASK_I = RADDR[   8] == 0 ? 16'b 1010_1010_1010_1010 :
			                    RADDR[   8] == 1 ? 16'b 0101_0101_0101_0101 : 16'bx;

			2: assign RMASK_I = RADDR[ 9:8] == 0 ? 16'b 1110_1110_1110_1110 :
			                    RADDR[ 9:8] == 1 ? 16'b 1101_1101_1101_1101 :
			                    RADDR[ 9:8] == 2 ? 16'b 1011_1011_1011_1011 :
			                    RADDR[ 9:8] == 3 ? 16'b 0111_0111_0111_0111 : 16'bx;

			3: assign RMASK_I = RADDR[10:8] == 0 ? 16'b 1111_1110_1111_1110 :
			                    RADDR[10:8] == 1 ? 16'b 1111_1101_1111_1101 :
			                    RADDR[10:8] == 2 ? 16'b 1111_1011_1111_1011 :
			                    RADDR[10:8] == 3 ? 16'b 1111_0111_1111_0111 :
			                    RADDR[10:8] == 4 ? 16'b 1110_1111_1110_1111 :
			                    RADDR[10:8] == 5 ? 16'b 1101_1111_1101_1111 :
			                    RADDR[10:8] == 6 ? 16'b 1011_1111_1011_1111 :
			                    RADDR[10:8] == 7 ? 16'b 0111_1111_0111_1111 : 16'bx;
		endcase

		case (WRITE_MODE)
			0: assign WDATA_I = WDATA;

			1: assign WDATA_I = {WDATA[14], WDATA[14], WDATA[12], WDATA[12],
			                     WDATA[10], WDATA[10], WDATA[ 8], WDATA[ 8],
			                     WDATA[ 6], WDATA[ 6], WDATA[ 4], WDATA[ 4],
			                     WDATA[ 2], WDATA[ 2], WDATA[ 0], WDATA[ 0]};

			2: assign WDATA_I = {WDATA[13], WDATA[13], WDATA[13], WDATA[13],
			                     WDATA[ 9], WDATA[ 9], WDATA[ 9], WDATA[ 9],
			                     WDATA[ 5], WDATA[ 5], WDATA[ 5], WDATA[ 5],
			                     WDATA[ 1], WDATA[ 1], WDATA[ 1], WDATA[ 1]};

			3: assign WDATA_I = {WDATA[11], WDATA[11], WDATA[11], WDATA[11],
			                     WDATA[11], WDATA[11], WDATA[11], WDATA[11],
			                     WDATA[ 3], WDATA[ 3], WDATA[ 3], WDATA[ 3],
			                     WDATA[ 3], WDATA[ 3], WDATA[ 3], WDATA[ 3]};
		endcase

		case (READ_MODE)
			0: assign RDATA = RDATA_I;
			1: assign RDATA = {1'b0, |RDATA_I[15:14], 1'b0, |RDATA_I[13:12], 1'b0, |RDATA_I[11:10], 1'b0, |RDATA_I[ 9: 8],
			                   1'b0, |RDATA_I[ 7: 6], 1'b0, |RDATA_I[ 5: 4], 1'b0, |RDATA_I[ 3: 2], 1'b0, |RDATA_I[ 1: 0]};
			2: assign RDATA = {2'b0, |RDATA_I[15:12], 3'b0, |RDATA_I[11: 8], 3'b0, |RDATA_I[ 7: 4], 3'b0, |RDATA_I[ 3: 0], 1'b0};
			3: assign RDATA = {4'b0, |RDATA_I[15: 8], 7'b0, |RDATA_I[ 7: 0], 3'b0};
		endcase
	endgenerate

	integer i;
	reg [15:0] memory [0:255];

	initial begin
		if (INIT_FILE != "")
			$readmemh(INIT_FILE, memory);
		else
			for (i=0; i<16; i=i+1) begin
				memory[ 0*16 + i] = INIT_0[16*i +: 16];
				memory[ 1*16 + i] = INIT_1[16*i +: 16];
				memory[ 2*16 + i] = INIT_2[16*i +: 16];
				memory[ 3*16 + i] = INIT_3[16*i +: 16];
				memory[ 4*16 + i] = INIT_4[16*i +: 16];
				memory[ 5*16 + i] = INIT_5[16*i +: 16];
				memory[ 6*16 + i] = INIT_6[16*i +: 16];
				memory[ 7*16 + i] = INIT_7[16*i +: 16];
				memory[ 8*16 + i] = INIT_8[16*i +: 16];
				memory[ 9*16 + i] = INIT_9[16*i +: 16];
				memory[10*16 + i] = INIT_A[16*i +: 16];
				memory[11*16 + i] = INIT_B[16*i +: 16];
				memory[12*16 + i] = INIT_C[16*i +: 16];
				memory[13*16 + i] = INIT_D[16*i +: 16];
				memory[14*16 + i] = INIT_E[16*i +: 16];
				memory[15*16 + i] = INIT_F[16*i +: 16];
			end
	end

	always @(posedge WCLK) begin
		if (WE && WCLKE) begin
			if (!WMASK_I[ 0]) memory[WADDR[7:0]][ 0] <= WDATA_I[ 0];
			if (!WMASK_I[ 1]) memory[WADDR[7:0]][ 1] <= WDATA_I[ 1];
			if (!WMASK_I[ 2]) memory[WADDR[7:0]][ 2] <= WDATA_I[ 2];
			if (!WMASK_I[ 3]) memory[WADDR[7:0]][ 3] <= WDATA_I[ 3];
			if (!WMASK_I[ 4]) memory[WADDR[7:0]][ 4] <= WDATA_I[ 4];
			if (!WMASK_I[ 5]) memory[WADDR[7:0]][ 5] <= WDATA_I[ 5];
			if (!WMASK_I[ 6]) memory[WADDR[7:0]][ 6] <= WDATA_I[ 6];
			if (!WMASK_I[ 7]) memory[WADDR[7:0]][ 7] <= WDATA_I[ 7];
			if (!WMASK_I[ 8]) memory[WADDR[7:0]][ 8] <= WDATA_I[ 8];
			if (!WMASK_I[ 9]) memory[WADDR[7:0]][ 9] <= WDATA_I[ 9];
			if (!WMASK_I[10]) memory[WADDR[7:0]][10] <= WDATA_I[10];
			if (!WMASK_I[11]) memory[WADDR[7:0]][11] <= WDATA_I[11];
			if (!WMASK_I[12]) memory[WADDR[7:0]][12] <= WDATA_I[12];
			if (!WMASK_I[13]) memory[WADDR[7:0]][13] <= WDATA_I[13];
			if (!WMASK_I[14]) memory[WADDR[7:0]][14] <= WDATA_I[14];
			if (!WMASK_I[15]) memory[WADDR[7:0]][15] <= WDATA_I[15];
		end
	end

	always @(posedge RCLK) begin
		if (RE && RCLKE) begin
			RDATA_I <= memory[RADDR[7:0]] & ~RMASK_I;
		end
	end
`endif
endmodule

module SB_RAM40_4KNR (
	output [15:0] RDATA,
	input         RCLKN, RCLKE, RE,
	input  [10:0] RADDR,
	input         WCLK, WCLKE, WE,
	input  [10:0] WADDR,
	input  [15:0] MASK, WDATA
);
	parameter WRITE_MODE = 0;
	parameter READ_MODE = 0;

	parameter INIT_0 = 256'h0000000000000000000000000000000000000000000000000000000000000000;
	parameter INIT_1 = 256'h0000000000000000000000000000000000000000000000000000000000000000;
	parameter INIT_2 = 256'h0000000000000000000000000000000000000000000000000000000000000000;
	parameter INIT_3 = 256'h0000000000000000000000000000000000000000000000000000000000000000;
	parameter INIT_4 = 256'h0000000000000000000000000000000000000000000000000000000000000000;
	parameter INIT_5 = 256'h0000000000000000000000000000000000000000000000000000000000000000;
	parameter INIT_6 = 256'h0000000000000000000000000000000000000000000000000000000000000000;
	parameter INIT_7 = 256'h0000000000000000000000000000000000000000000000000000000000000000;
	parameter INIT_8 = 256'h0000000000000000000000000000000000000000000000000000000000000000;
	parameter INIT_9 = 256'h0000000000000000000000000000000000000000000000000000000000000000;
	parameter INIT_A = 256'h0000000000000000000000000000000000000000000000000000000000000000;
	parameter INIT_B = 256'h0000000000000000000000000000000000000000000000000000000000000000;
	parameter INIT_C = 256'h0000000000000000000000000000000000000000000000000000000000000000;
	parameter INIT_D = 256'h0000000000000000000000000000000000000000000000000000000000000000;
	parameter INIT_E = 256'h0000000000000000000000000000000000000000000000000000000000000000;
	parameter INIT_F = 256'h0000000000000000000000000000000000000000000000000000000000000000;

	parameter INIT_FILE = "";

	SB_RAM40_4K #(
		.WRITE_MODE(WRITE_MODE),
		.READ_MODE (READ_MODE ),
		.INIT_0    (INIT_0    ),
		.INIT_1    (INIT_1    ),
		.INIT_2    (INIT_2    ),
		.INIT_3    (INIT_3    ),
		.INIT_4    (INIT_4    ),
		.INIT_5    (INIT_5    ),
		.INIT_6    (INIT_6    ),
		.INIT_7    (INIT_7    ),
		.INIT_8    (INIT_8    ),
		.INIT_9    (INIT_9    ),
		.INIT_A    (INIT_A    ),
		.INIT_B    (INIT_B    ),
		.INIT_C    (INIT_C    ),
		.INIT_D    (INIT_D    ),
		.INIT_E    (INIT_E    ),
		.INIT_F    (INIT_F    ),
		.INIT_FILE (INIT_FILE )
	) RAM (
		.RDATA(RDATA),
		.RCLK (~RCLKN),
		.RCLKE(RCLKE),
		.RE   (RE   ),
		.RADDR(RADDR),
		.WCLK (WCLK ),
		.WCLKE(WCLKE),
		.WE   (WE   ),
		.WADDR(WADDR),
		.MASK (MASK ),
		.WDATA(WDATA)
	);
endmodule

module SB_RAM40_4KNW (
	output [15:0] RDATA,
	input         RCLK, RCLKE, RE,
	input  [10:0] RADDR,
	input         WCLKN, WCLKE, WE,
	input  [10:0] WADDR,
	input  [15:0] MASK, WDATA
);
	parameter WRITE_MODE = 0;
	parameter READ_MODE = 0;

	parameter INIT_0 = 256'h0000000000000000000000000000000000000000000000000000000000000000;
	parameter INIT_1 = 256'h0000000000000000000000000000000000000000000000000000000000000000;
	parameter INIT_2 = 256'h0000000000000000000000000000000000000000000000000000000000000000;
	parameter INIT_3 = 256'h0000000000000000000000000000000000000000000000000000000000000000;
	parameter INIT_4 = 256'h0000000000000000000000000000000000000000000000000000000000000000;
	parameter INIT_5 = 256'h0000000000000000000000000000000000000000000000000000000000000000;
	parameter INIT_6 = 256'h0000000000000000000000000000000000000000000000000000000000000000;
	parameter INIT_7 = 256'h0000000000000000000000000000000000000000000000000000000000000000;
	parameter INIT_8 = 256'h0000000000000000000000000000000000000000000000000000000000000000;
	parameter INIT_9 = 256'h0000000000000000000000000000000000000000000000000000000000000000;
	parameter INIT_A = 256'h0000000000000000000000000000000000000000000000000000000000000000;
	parameter INIT_B = 256'h0000000000000000000000000000000000000000000000000000000000000000;
	parameter INIT_C = 256'h0000000000000000000000000000000000000000000000000000000000000000;
	parameter INIT_D = 256'h0000000000000000000000000000000000000000000000000000000000000000;
	parameter INIT_E = 256'h0000000000000000000000000000000000000000000000000000000000000000;
	parameter INIT_F = 256'h0000000000000000000000000000000000000000000000000000000000000000;

	parameter INIT_FILE = "";

	SB_RAM40_4K #(
		.WRITE_MODE(WRITE_MODE),
		.READ_MODE (READ_MODE ),
		.INIT_0    (INIT_0    ),
		.INIT_1    (INIT_1    ),
		.INIT_2    (INIT_2    ),
		.INIT_3    (INIT_3    ),
		.INIT_4    (INIT_4    ),
		.INIT_5    (INIT_5    ),
		.INIT_6    (INIT_6    ),
		.INIT_7    (INIT_7    ),
		.INIT_8    (INIT_8    ),
		.INIT_9    (INIT_9    ),
		.INIT_A    (INIT_A    ),
		.INIT_B    (INIT_B    ),
		.INIT_C    (INIT_C    ),
		.INIT_D    (INIT_D    ),
		.INIT_E    (INIT_E    ),
		.INIT_F    (INIT_F    ),
		.INIT_FILE (INIT_FILE )
	) RAM (
		.RDATA(RDATA),
		.RCLK (RCLK ),
		.RCLKE(RCLKE),
		.RE   (RE   ),
		.RADDR(RADDR),
		.WCLK (~WCLKN),
		.WCLKE(WCLKE),
		.WE   (WE   ),
		.WADDR(WADDR),
		.MASK (MASK ),
		.WDATA(WDATA)
	);
endmodule

module SB_RAM40_4KNRNW (
	output [15:0] RDATA,
	input         RCLKN, RCLKE, RE,
	input  [10:0] RADDR,
	input         WCLKN, WCLKE, WE,
	input  [10:0] WADDR,
	input  [15:0] MASK, WDATA
);
	parameter WRITE_MODE = 0;
	parameter READ_MODE = 0;

	parameter INIT_0 = 256'h0000000000000000000000000000000000000000000000000000000000000000;
	parameter INIT_1 = 256'h0000000000000000000000000000000000000000000000000000000000000000;
	parameter INIT_2 = 256'h0000000000000000000000000000000000000000000000000000000000000000;
	parameter INIT_3 = 256'h0000000000000000000000000000000000000000000000000000000000000000;
	parameter INIT_4 = 256'h0000000000000000000000000000000000000000000000000000000000000000;
	parameter INIT_5 = 256'h0000000000000000000000000000000000000000000000000000000000000000;
	parameter INIT_6 = 256'h0000000000000000000000000000000000000000000000000000000000000000;
	parameter INIT_7 = 256'h0000000000000000000000000000000000000000000000000000000000000000;
	parameter INIT_8 = 256'h0000000000000000000000000000000000000000000000000000000000000000;
	parameter INIT_9 = 256'h0000000000000000000000000000000000000000000000000000000000000000;
	parameter INIT_A = 256'h0000000000000000000000000000000000000000000000000000000000000000;
	parameter INIT_B = 256'h0000000000000000000000000000000000000000000000000000000000000000;
	parameter INIT_C = 256'h0000000000000000000000000000000000000000000000000000000000000000;
	parameter INIT_D = 256'h0000000000000000000000000000000000000000000000000000000000000000;
	parameter INIT_E = 256'h0000000000000000000000000000000000000000000000000000000000000000;
	parameter INIT_F = 256'h0000000000000000000000000000000000000000000000000000000000000000;

	parameter INIT_FILE = "";

	SB_RAM40_4K #(
		.WRITE_MODE(WRITE_MODE),
		.READ_MODE (READ_MODE ),
		.INIT_0    (INIT_0    ),
		.INIT_1    (INIT_1    ),
		.INIT_2    (INIT_2    ),
		.INIT_3    (INIT_3    ),
		.INIT_4    (INIT_4    ),
		.INIT_5    (INIT_5    ),
		.INIT_6    (INIT_6    ),
		.INIT_7    (INIT_7    ),
		.INIT_8    (INIT_8    ),
		.INIT_9    (INIT_9    ),
		.INIT_A    (INIT_A    ),
		.INIT_B    (INIT_B    ),
		.INIT_C    (INIT_C    ),
		.INIT_D    (INIT_D    ),
		.INIT_E    (INIT_E    ),
		.INIT_F    (INIT_F    ),
		.INIT_FILE (INIT_FILE )
	) RAM (
		.RDATA(RDATA),
		.RCLK (~RCLKN),
		.RCLKE(RCLKE),
		.RE   (RE   ),
		.RADDR(RADDR),
		.WCLK (~WCLKN),
		.WCLKE(WCLKE),
		.WE   (WE   ),
		.WADDR(WADDR),
		.MASK (MASK ),
		.WDATA(WDATA)
	);
endmodule

// Packed IceStorm Logic Cells

module ICESTORM_LC (
	input I0, I1, I2, I3, CIN, CLK, CEN, SR,
	output LO, O, COUT
);
	parameter [15:0] LUT_INIT = 0;

	parameter [0:0] NEG_CLK      = 0;
	parameter [0:0] CARRY_ENABLE = 0;
	parameter [0:0] DFF_ENABLE   = 0;
	parameter [0:0] SET_NORESET  = 0;
	parameter [0:0] ASYNC_SR     = 0;

	parameter [0:0] CIN_CONST    = 0;
	parameter [0:0] CIN_SET      = 0;

	wire mux_cin = CIN_CONST ? CIN_SET : CIN;

	assign COUT = CARRY_ENABLE ? (I1 && I2) || ((I1 || I2) && mux_cin) : 1'bx;

	wire [7:0] lut_s3 = I3 ? LUT_INIT[15:8] : LUT_INIT[7:0];
	wire [3:0] lut_s2 = I2 ?   lut_s3[ 7:4] :   lut_s3[3:0];
	wire [1:0] lut_s1 = I1 ?   lut_s2[ 3:2] :   lut_s2[1:0];
	wire       lut_o  = I0 ?   lut_s1[   1] :   lut_s1[  0];

	assign LO = lut_o;

	wire polarized_clk;
	assign polarized_clk = CLK ^ NEG_CLK;

	reg o_reg;
	always @(posedge polarized_clk)
		if (CEN)
			o_reg <= SR ? SET_NORESET : lut_o;

	reg o_reg_async;
	always @(posedge polarized_clk, posedge SR)
		if (SR)
			o_reg <= SET_NORESET;
		else if (CEN)
			o_reg <= lut_o;

	assign O = DFF_ENABLE ? ASYNC_SR ? o_reg_async : o_reg : lut_o;
endmodule

// SiliconBlue PLL Cells

(* blackbox *)
module SB_PLL40_CORE (
	input   REFERENCECLK,
	output  PLLOUTCORE,
	output  PLLOUTGLOBAL,
	input   EXTFEEDBACK,
	input   [7:0] DYNAMICDELAY,
	output  LOCK,
	input   BYPASS,
	input   RESETB,
	input   LATCHINPUTVALUE,
	output  SDO,
	input   SDI,
	input   SCLK
);
	parameter FEEDBACK_PATH = "SIMPLE";
	parameter DELAY_ADJUSTMENT_MODE_FEEDBACK = "FIXED";
	parameter DELAY_ADJUSTMENT_MODE_RELATIVE = "FIXED";
	parameter SHIFTREG_DIV_MODE = 1'b0;
	parameter FDA_FEEDBACK = 4'b0000;
	parameter FDA_RELATIVE = 4'b0000;
	parameter PLLOUT_SELECT = "GENCLK";
	parameter DIVR = 4'b0000;
	parameter DIVF = 7'b0000000;
	parameter DIVQ = 3'b000;
	parameter FILTER_RANGE = 3'b000;
	parameter ENABLE_ICEGATE = 1'b0;
	parameter TEST_MODE = 1'b0;
	parameter EXTERNAL_DIVIDE_FACTOR = 1;
endmodule

(* blackbox *)
module SB_PLL40_PAD (
	input   PACKAGEPIN,
	output  PLLOUTCORE,
	output  PLLOUTGLOBAL,
	input   EXTFEEDBACK,
	input   [7:0] DYNAMICDELAY,
	output  LOCK,
	input   BYPASS,
	input   RESETB,
	input   LATCHINPUTVALUE,
	output  SDO,
	input   SDI,
	input   SCLK
);
	parameter FEEDBACK_PATH = "SIMPLE";
	parameter DELAY_ADJUSTMENT_MODE_FEEDBACK = "FIXED";
	parameter DELAY_ADJUSTMENT_MODE_RELATIVE = "FIXED";
	parameter SHIFTREG_DIV_MODE = 1'b0;
	parameter FDA_FEEDBACK = 4'b0000;
	parameter FDA_RELATIVE = 4'b0000;
	parameter PLLOUT_SELECT = "GENCLK";
	parameter DIVR = 4'b0000;
	parameter DIVF = 7'b0000000;
	parameter DIVQ = 3'b000;
	parameter FILTER_RANGE = 3'b000;
	parameter ENABLE_ICEGATE = 1'b0;
	parameter TEST_MODE = 1'b0;
	parameter EXTERNAL_DIVIDE_FACTOR = 1;
endmodule

(* blackbox *)
module SB_PLL40_2_PAD (
	input   PACKAGEPIN,
	output  PLLOUTCOREA,
	output  PLLOUTGLOBALA,
	output  PLLOUTCOREB,
	output  PLLOUTGLOBALB,
	input   EXTFEEDBACK,
	input   [7:0] DYNAMICDELAY,
	output  LOCK,
	input   BYPASS,
	input   RESETB,
	input   LATCHINPUTVALUE,
	output  SDO,
	input   SDI,
	input   SCLK
);
	parameter FEEDBACK_PATH = "SIMPLE";
	parameter DELAY_ADJUSTMENT_MODE_FEEDBACK = "FIXED";
	parameter DELAY_ADJUSTMENT_MODE_RELATIVE = "FIXED";
	parameter SHIFTREG_DIV_MODE = 1'b0;
	parameter FDA_FEEDBACK = 4'b0000;
	parameter FDA_RELATIVE = 4'b0000;
	parameter PLLOUT_SELECT_PORTB = "GENCLK";
	parameter DIVR = 4'b0000;
	parameter DIVF = 7'b0000000;
	parameter DIVQ = 3'b000;
	parameter FILTER_RANGE = 3'b000;
	parameter ENABLE_ICEGATE_PORTA = 1'b0;
	parameter ENABLE_ICEGATE_PORTB = 1'b0;
	parameter TEST_MODE = 1'b0;
	parameter EXTERNAL_DIVIDE_FACTOR = 1;
endmodule

(* blackbox *)
module SB_PLL40_2F_CORE (
	input   REFERENCECLK,
	output  PLLOUTCOREA,
	output  PLLOUTGLOBALA,
	output  PLLOUTCOREB,
	output  PLLOUTGLOBALB,
	input   EXTFEEDBACK,
	input   [7:0] DYNAMICDELAY,
	output  LOCK,
	input   BYPASS,
	input   RESETB,
	input   LATCHINPUTVALUE,
	output  SDO,
	input   SDI,
	input   SCLK
);
	parameter FEEDBACK_PATH = "SIMPLE";
	parameter DELAY_ADJUSTMENT_MODE_FEEDBACK = "FIXED";
	parameter DELAY_ADJUSTMENT_MODE_RELATIVE = "FIXED";
	parameter SHIFTREG_DIV_MODE = 1'b0;
	parameter FDA_FEEDBACK = 4'b0000;
	parameter FDA_RELATIVE = 4'b0000;
	parameter PLLOUT_SELECT_PORTA = "GENCLK";
	parameter PLLOUT_SELECT_PORTB = "GENCLK";
	parameter DIVR = 4'b0000;
	parameter DIVF = 7'b0000000;
	parameter DIVQ = 3'b000;
	parameter FILTER_RANGE = 3'b000;
	parameter ENABLE_ICEGATE_PORTA = 1'b0;
	parameter ENABLE_ICEGATE_PORTB = 1'b0;
	parameter TEST_MODE = 1'b0;
	parameter EXTERNAL_DIVIDE_FACTOR = 1;
endmodule

(* blackbox *)
module SB_PLL40_2F_PAD (
	input   PACKAGEPIN,
	output  PLLOUTCOREA,
	output  PLLOUTGLOBALA,
	output  PLLOUTCOREB,
	output  PLLOUTGLOBALB,
	input   EXTFEEDBACK,
	input   [7:0] DYNAMICDELAY,
	output  LOCK,
	input   BYPASS,
	input   RESETB,
	input   LATCHINPUTVALUE,
	output  SDO,
	input   SDI,
	input   SCLK
);
	parameter FEEDBACK_PATH = "SIMPLE";
	parameter DELAY_ADJUSTMENT_MODE_FEEDBACK = "FIXED";
	parameter DELAY_ADJUSTMENT_MODE_RELATIVE = "FIXED";
	parameter SHIFTREG_DIV_MODE = 2'b00;
	parameter FDA_FEEDBACK = 4'b0000;
	parameter FDA_RELATIVE = 4'b0000;
	parameter PLLOUT_SELECT_PORTA = "GENCLK";
	parameter PLLOUT_SELECT_PORTB = "GENCLK";
	parameter DIVR = 4'b0000;
	parameter DIVF = 7'b0000000;
	parameter DIVQ = 3'b000;
	parameter FILTER_RANGE = 3'b000;
	parameter ENABLE_ICEGATE_PORTA = 1'b0;
	parameter ENABLE_ICEGATE_PORTB = 1'b0;
	parameter TEST_MODE = 1'b0;
	parameter EXTERNAL_DIVIDE_FACTOR = 1;
endmodule

// SiliconBlue Device Configuration Cells

(* blackbox, keep *)
module SB_WARMBOOT (
	input BOOT,
	input S1,
	input S0
);
endmodule

module SB_SPRAM256KA (
	input [13:0] ADDRESS,
	input [15:0] DATAIN,
	input [3:0] MASKWREN,
	input WREN, CHIPSELECT, CLOCK, STANDBY, SLEEP, POWEROFF,
	output reg [15:0] DATAOUT
);
`ifndef BLACKBOX
`ifndef EQUIV
	reg [15:0] mem [0:16383];
	wire off = SLEEP || !POWEROFF;
	integer i;

	always @(negedge POWEROFF) begin
		for (i = 0; i <= 16383; i = i+1)
			mem[i] = 'bx;
	end

	always @(posedge CLOCK, posedge off) begin
		if (off) begin
			DATAOUT <= 0;
		end else
		if (CHIPSELECT && !STANDBY && !WREN) begin
			DATAOUT <= mem[ADDRESS];
		end else begin
			if (CHIPSELECT && !STANDBY && WREN) begin
				if (MASKWREN[0]) mem[ADDRESS][ 3: 0] = DATAIN[ 3: 0];
				if (MASKWREN[1]) mem[ADDRESS][ 7: 4] = DATAIN[ 7: 4];
				if (MASKWREN[2]) mem[ADDRESS][11: 8] = DATAIN[11: 8];
				if (MASKWREN[3]) mem[ADDRESS][15:12] = DATAIN[15:12];
			end
			DATAOUT <= 'bx;
		end
	end
`endif
`endif
endmodule

(* blackbox *)
module SB_HFOSC(
	input TRIM0,
	input TRIM1,
	input TRIM2,
	input TRIM3,
	input TRIM4,
	input TRIM5,
	input TRIM6,
	input TRIM7,
	input TRIM8,
	input TRIM9,
	input CLKHFPU,
	input CLKHFEN,
	output CLKHF
);
parameter TRIM_EN = "0b0";
parameter CLKHF_DIV = "0b00";
endmodule

(* blackbox *)
module SB_LFOSC(
	input CLKLFPU,
	input CLKLFEN,
	output CLKLF
);
endmodule

(* blackbox *)
module SB_RGBA_DRV(
	input CURREN,
	input RGBLEDEN,
	input RGB0PWM,
	input RGB1PWM,
	input RGB2PWM,
	output RGB0,
	output RGB1,
	output RGB2
);
parameter CURRENT_MODE = "0b0";
parameter RGB0_CURRENT = "0b000000";
parameter RGB1_CURRENT = "0b000000";
parameter RGB2_CURRENT = "0b000000";
endmodule

(* blackbox *)
module SB_LED_DRV_CUR(
	input EN,
	output LEDPU
);
endmodule

(* blackbox *)
module SB_RGB_DRV(
	input RGBLEDEN,
	input RGB0PWM,
	input RGB1PWM,
	input RGB2PWM,
	input RGBPU,
	output RGB0,
	output RGB1,
	output RGB2
);
parameter CURRENT_MODE = "0b0";
parameter RGB0_CURRENT = "0b000000";
parameter RGB1_CURRENT = "0b000000";
parameter RGB2_CURRENT = "0b000000";
endmodule

(* blackbox *)
module SB_I2C(
	input  SBCLKI,
	input  SBRWI,
	input  SBSTBI,
	input  SBADRI7,
	input  SBADRI6,
	input  SBADRI5,
	input  SBADRI4,
	input  SBADRI3,
	input  SBADRI2,
	input  SBADRI1,
	input  SBADRI0,
	input  SBDATI7,
	input  SBDATI6,
	input  SBDATI5,
	input  SBDATI4,
	input  SBDATI3,
	input  SBDATI2,
	input  SBDATI1,
	input  SBDATI0,
	input  SCLI,
	input  SDAI,
	output SBDATO7,
	output SBDATO6,
	output SBDATO5,
	output SBDATO4,
	output SBDATO3,
	output SBDATO2,
	output SBDATO1,
	output SBDATO0,
	output SBACKO,
	output I2CIRQ,
	output I2CWKUP,
	output SCLO, //inout in the SB verilog library, but output in the VHDL and PDF libs and seemingly in the HW itself
	output SCLOE,
	output SDAO,
	output SDAOE
);
parameter I2C_SLAVE_INIT_ADDR = "0b1111100001";
parameter BUS_ADDR74 = "0b0001";
endmodule

(* blackbox *)
module SB_SPI (
	input  SBCLKI,
	input  SBRWI,
	input  SBSTBI,
	input  SBADRI7,
	input  SBADRI6,
	input  SBADRI5,
	input  SBADRI4,
	input  SBADRI3,
	input  SBADRI2,
	input  SBADRI1,
	input  SBADRI0,
	input  SBDATI7,
	input  SBDATI6,
	input  SBDATI5,
	input  SBDATI4,
	input  SBDATI3,
	input  SBDATI2,
	input  SBDATI1,
	input  SBDATI0,
	input  MI,
	input  SI,
	input  SCKI,
	input  SCSNI,
	output SBDATO7,
	output SBDATO6,
	output SBDATO5,
	output SBDATO4,
	output SBDATO3,
	output SBDATO2,
	output SBDATO1,
	output SBDATO0,
	output SBACKO,
	output SPIIRQ,
	output SPIWKUP,
	output SO,
	output SOE,
	output MO,
	output MOE,
	output SCKO, //inout in the SB verilog library, but output in the VHDL and PDF libs and seemingly in the HW itself
	output SCKOE,
	output MCSNO3,
	output MCSNO2,
	output MCSNO1,
	output MCSNO0,
	output MCSNOE3,
	output MCSNOE2,
	output MCSNOE1,
	output MCSNOE0
);
parameter BUS_ADDR74 = "0b0000";
endmodule

(* blackbox *)
module SB_LEDDA_IP(
	input LEDDCS,
	input LEDDCLK,
	input LEDDDAT7,
	input LEDDDAT6,
	input LEDDDAT5,
	input LEDDDAT4,
	input LEDDDAT3,
	input LEDDDAT2,
	input LEDDDAT1,
	input LEDDDAT0,
	input LEDDADDR3,
	input LEDDADDR2,
	input LEDDADDR1,
	input LEDDADDR0,
	input LEDDDEN,
	input LEDDEXE,
	input LEDDRST,
	output PWMOUT0,
	output PWMOUT1,
	output PWMOUT2,
	output LEDDON
);
endmodule

(* blackbox *)
module SB_FILTER_50NS(
	input FILTERIN,
	output FILTEROUT
);
endmodule

module SB_IO_I3C (
	inout  PACKAGE_PIN,
	input  LATCH_INPUT_VALUE,
	input  CLOCK_ENABLE,
	input  INPUT_CLK,
	input  OUTPUT_CLK,
	input  OUTPUT_ENABLE,
	input  D_OUT_0,
	input  D_OUT_1,
	output D_IN_0,
	output D_IN_1,
	input  PU_ENB,
	input  WEAK_PU_ENB
);
	parameter [5:0] PIN_TYPE = 6'b000000;
	parameter [0:0] PULLUP = 1'b0;
	parameter [0:0] WEAK_PULLUP = 1'b0;
	parameter [0:0] NEG_TRIGGER = 1'b0;
	parameter IO_STANDARD = "SB_LVCMOS";

`ifndef BLACKBOX
	reg dout, din_0, din_1;
	reg din_q_0, din_q_1;
	reg dout_q_0, dout_q_1;
	reg outena_q;

	generate if (!NEG_TRIGGER) begin
		always @(posedge INPUT_CLK)  if (CLOCK_ENABLE) din_q_0  <= PACKAGE_PIN;
		always @(negedge INPUT_CLK)  if (CLOCK_ENABLE) din_q_1  <= PACKAGE_PIN;
		always @(posedge OUTPUT_CLK) if (CLOCK_ENABLE) dout_q_0 <= D_OUT_0;
		always @(negedge OUTPUT_CLK) if (CLOCK_ENABLE) dout_q_1 <= D_OUT_1;
		always @(posedge OUTPUT_CLK) if (CLOCK_ENABLE) outena_q <= OUTPUT_ENABLE;
	end else begin
		always @(negedge INPUT_CLK)  if (CLOCK_ENABLE) din_q_0  <= PACKAGE_PIN;
		always @(posedge INPUT_CLK)  if (CLOCK_ENABLE) din_q_1  <= PACKAGE_PIN;
		always @(negedge OUTPUT_CLK) if (CLOCK_ENABLE) dout_q_0 <= D_OUT_0;
		always @(posedge OUTPUT_CLK) if (CLOCK_ENABLE) dout_q_1 <= D_OUT_1;
		always @(negedge OUTPUT_CLK) if (CLOCK_ENABLE) outena_q <= OUTPUT_ENABLE;
	end endgenerate

	always @* begin
		if (!PIN_TYPE[1] || !LATCH_INPUT_VALUE)
			din_0 = PIN_TYPE[0] ? PACKAGE_PIN : din_q_0;
		din_1 = din_q_1;
	end

	// work around simulation glitches on dout in DDR mode
	reg outclk_delayed_1;
	reg outclk_delayed_2;
	always @* outclk_delayed_1 <= OUTPUT_CLK;
	always @* outclk_delayed_2 <= outclk_delayed_1;

	always @* begin
		if (PIN_TYPE[3])
			dout = PIN_TYPE[2] ? !dout_q_0 : D_OUT_0;
		else
			dout = (outclk_delayed_2 ^ NEG_TRIGGER) || PIN_TYPE[2] ? dout_q_0 : dout_q_1;
	end

	assign D_IN_0 = din_0, D_IN_1 = din_1;

	generate
		if (PIN_TYPE[5:4] == 2'b01) assign PACKAGE_PIN = dout;
		if (PIN_TYPE[5:4] == 2'b10) assign PACKAGE_PIN = OUTPUT_ENABLE ? dout : 1'bz;
		if (PIN_TYPE[5:4] == 2'b11) assign PACKAGE_PIN = outena_q ? dout : 1'bz;
	endgenerate
`endif
endmodule

module SB_IO_OD (
	inout  PACKAGEPIN,
	input  LATCHINPUTVALUE,
	input  CLOCKENABLE,
	input  INPUTCLK,
	input  OUTPUTCLK,
	input  OUTPUTENABLE,
	input  DOUT1,
	input  DOUT0,
	output DIN1,
	output DIN0
);
	parameter [5:0] PIN_TYPE = 6'b000000;
	parameter [0:0] NEG_TRIGGER = 1'b0;

`ifndef BLACKBOX
	reg dout, din_0, din_1;
	reg din_q_0, din_q_1;
	reg dout_q_0, dout_q_1;
	reg outena_q;

	generate if (!NEG_TRIGGER) begin
		always @(posedge INPUTCLK)  if (CLOCKENABLE) din_q_0  <= PACKAGEPIN;
		always @(negedge INPUTCLK)  if (CLOCKENABLE) din_q_1  <= PACKAGEPIN;
		always @(posedge OUTPUTCLK) if (CLOCKENABLE) dout_q_0 <= DOUT0;
		always @(negedge OUTPUTCLK) if (CLOCKENABLE) dout_q_1 <= DOUT1;
		always @(posedge OUTPUTCLK) if (CLOCKENABLE) outena_q <= OUTPUTENABLE;
	end else begin
		always @(negedge INPUTCLK)  if (CLOCKENABLE) din_q_0  <= PACKAGEPIN;
		always @(posedge INPUTCLK)  if (CLOCKENABLE) din_q_1  <= PACKAGEPIN;
		always @(negedge OUTPUTCLK) if (CLOCKENABLE) dout_q_0 <= DOUT0;
		always @(posedge OUTPUTCLK) if (CLOCKENABLE) dout_q_1 <= DOUT1;
		always @(negedge OUTPUTCLK) if (CLOCKENABLE) outena_q <= OUTPUTENABLE;
	end endgenerate

	always @* begin
		if (!PIN_TYPE[1] || !LATCHINPUTVALUE)
			din_0 = PIN_TYPE[0] ? PACKAGEPIN : din_q_0;
		din_1 = din_q_1;
	end

	// work around simulation glitches on dout in DDR mode
	reg outclk_delayed_1;
	reg outclk_delayed_2;
	always @* outclk_delayed_1 <= OUTPUTCLK;
	always @* outclk_delayed_2 <= outclk_delayed_1;

	always @* begin
		if (PIN_TYPE[3])
			dout = PIN_TYPE[2] ? !dout_q_0 : DOUT0;
		else
			dout = (outclk_delayed_2 ^ NEG_TRIGGER) || PIN_TYPE[2] ? dout_q_0 : dout_q_1;
	end

	assign DIN0 = din_0, DIN1 = din_1;

	generate
		if (PIN_TYPE[5:4] == 2'b01) assign PACKAGEPIN = dout ? 1'bz : 1'b0;
		if (PIN_TYPE[5:4] == 2'b10) assign PACKAGEPIN = OUTPUTENABLE ? (dout ? 1'bz : 1'b0) : 1'bz;
		if (PIN_TYPE[5:4] == 2'b11) assign PACKAGEPIN = outena_q ? (dout ? 1'bz : 1'b0) : 1'bz;
	endgenerate
`endif
endmodule

module SB_MAC16 (
	input CLK, CE,
	input [15:0] C, A, B, D,
	input AHOLD, BHOLD, CHOLD, DHOLD,
	input IRSTTOP, IRSTBOT,
	input ORSTTOP, ORSTBOT,
	input OLOADTOP, OLOADBOT,
	input ADDSUBTOP, ADDSUBBOT,
	input OHOLDTOP, OHOLDBOT,
	input CI, ACCUMCI, SIGNEXTIN,
	output [31:0] O,
	output CO, ACCUMCO, SIGNEXTOUT
);
	parameter [0:0] NEG_TRIGGER = 0;
	parameter [0:0] C_REG = 0;
	parameter [0:0] A_REG = 0;
	parameter [0:0] B_REG = 0;
	parameter [0:0] D_REG = 0;
	parameter [0:0] TOP_8x8_MULT_REG = 0;
	parameter [0:0] BOT_8x8_MULT_REG = 0;
	parameter [0:0] PIPELINE_16x16_MULT_REG1 = 0;
	parameter [0:0] PIPELINE_16x16_MULT_REG2 = 0;
	parameter [1:0] TOPOUTPUT_SELECT = 0;
	parameter [1:0] TOPADDSUB_LOWERINPUT = 0;
	parameter [0:0] TOPADDSUB_UPPERINPUT = 0;
	parameter [1:0] TOPADDSUB_CARRYSELECT = 0;
	parameter [1:0] BOTOUTPUT_SELECT = 0;
	parameter [1:0] BOTADDSUB_LOWERINPUT = 0;
	parameter [0:0] BOTADDSUB_UPPERINPUT = 0;
	parameter [1:0] BOTADDSUB_CARRYSELECT = 0;
	parameter [0:0] MODE_8x8 = 0;
	parameter [0:0] A_SIGNED = 0;
	parameter [0:0] B_SIGNED = 0;

	wire clock = CLK ^ NEG_TRIGGER;

	// internal wires, compare Figure on page 133 of ICE Technology Library 3.0 and Fig 2 on page 2 of Lattice TN1295-DSP
	// http://www.latticesemi.com/~/media/LatticeSemi/Documents/TechnicalBriefs/SBTICETechnologyLibrary201608.pdf
	// https://www.latticesemi.com/-/media/LatticeSemi/Documents/ApplicationNotes/AD/DSPFunctionUsageGuideforICE40Devices.ashx
	wire [15:0] iA, iB, iC, iD;
	wire [15:0] iF, iJ, iK, iG;
	wire [31:0] iL, iH;
	wire [15:0] iW, iX, iP, iQ;
	wire [15:0] iY, iZ, iR, iS;
	wire HCI, LCI, LCO;

	// Regs C and A
	reg [15:0] rC, rA;
	always @(posedge clock, posedge IRSTTOP) begin
		if (IRSTTOP) begin
			rC <= 0;
			rA <= 0;
		end else if (CE) begin
			if (!CHOLD) rC <= C;
			if (!AHOLD) rA <= A;
		end
	end
	assign iC = C_REG ? rC : C;
	assign iA = A_REG ? rA : A;

	// Regs B and D
	reg [15:0] rB, rD;
	always @(posedge clock, posedge IRSTBOT) begin
		if (IRSTBOT) begin
			rB <= 0;
			rD <= 0;
		end else if (CE) begin
			if (!BHOLD) rB <= B;
			if (!DHOLD) rD <= D;
		end
	end
	assign iB = B_REG ? rB : B;
	assign iD = D_REG ? rD : D;

	// Multiplier Stage
	wire [15:0] p_Ah_Bh, p_Al_Bh, p_Ah_Bl, p_Al_Bl;
	wire [15:0] Ah, Al, Bh, Bl;
	assign Ah = {A_SIGNED ? {8{iA[15]}} : 8'b0, iA[15: 8]};
	assign Al = {A_SIGNED && MODE_8x8 ? {8{iA[ 7]}} : 8'b0, iA[ 7: 0]};
	assign Bh = {B_SIGNED ? {8{iB[15]}} : 8'b0, iB[15: 8]};
	assign Bl = {B_SIGNED && MODE_8x8 ? {8{iB[ 7]}} : 8'b0, iB[ 7: 0]};
	assign p_Ah_Bh = Ah * Bh; // F
	assign p_Al_Bh = {8'b0, Al[7:0]} * Bh; // J
	assign p_Ah_Bl = Ah * {8'b0, Bl[7:0]}; // K
	assign p_Al_Bl = Al * Bl; // G

	// Regs F and J
	reg [15:0] rF, rJ;
	always @(posedge clock, posedge IRSTTOP) begin
		if (IRSTTOP) begin
			rF <= 0;
			rJ <= 0;
		end else if (CE) begin
			rF <= p_Ah_Bh;
			if (!MODE_8x8) rJ <= p_Al_Bh;
		end
	end
	assign iF = TOP_8x8_MULT_REG ? rF : p_Ah_Bh;
	assign iJ = PIPELINE_16x16_MULT_REG1 ? rJ : p_Al_Bh;

	// Regs K and G
	reg [15:0] rK, rG;
	always @(posedge clock, posedge IRSTBOT) begin
		if (IRSTBOT) begin
			rK <= 0;
			rG <= 0;
		end else if (CE) begin
			if (!MODE_8x8) rK <= p_Ah_Bl;
			rG <= p_Al_Bl;
		end
	end
	assign iK = PIPELINE_16x16_MULT_REG1 ? rK : p_Ah_Bl;
	assign iG = BOT_8x8_MULT_REG ? rG : p_Al_Bl;

	// Adder Stage
	wire [23:0] iK_e = {A_SIGNED ? {8{iK[15]}} : 8'b0, iK};
	wire [23:0] iJ_e = {B_SIGNED ? {8{iJ[15]}} : 8'b0, iJ};
	assign iL = iG + (iK_e << 8) + (iJ_e << 8) + (iF << 16);

	// Reg H
	reg [31:0] rH;
	always @(posedge clock, posedge IRSTBOT) begin
		if (IRSTBOT) begin
			rH <= 0;
		end else if (CE) begin
			if (!MODE_8x8) rH <= iL;
		end
	end
	assign iH = PIPELINE_16x16_MULT_REG2 ? rH : iL;

	// Hi Output Stage
	wire [15:0] XW, Oh;
	reg [15:0] rQ;
	assign iW = TOPADDSUB_UPPERINPUT ? iC : iQ;
	assign iX = (TOPADDSUB_LOWERINPUT == 0) ? iA : (TOPADDSUB_LOWERINPUT == 1) ? iF : (TOPADDSUB_LOWERINPUT == 2) ? iH[31:16] : {16{iZ[15]}};
	assign {ACCUMCO, XW} = iX + (iW ^ {16{ADDSUBTOP}}) + HCI;
	assign CO = ACCUMCO ^ ADDSUBTOP;
	assign iP = OLOADTOP ? iC : XW ^ {16{ADDSUBTOP}};
	always @(posedge clock, posedge ORSTTOP) begin
		if (ORSTTOP) begin
			rQ <= 0;
		end else if (CE) begin
			if (!OHOLDTOP) rQ <= iP;
		end
	end
	assign iQ = rQ;
	assign Oh = (TOPOUTPUT_SELECT == 0) ? iP : (TOPOUTPUT_SELECT == 1) ? iQ : (TOPOUTPUT_SELECT == 2) ? iF : iH[31:16];
	assign HCI = (TOPADDSUB_CARRYSELECT == 0) ? 1'b0 : (TOPADDSUB_CARRYSELECT == 1) ? 1'b1 : (TOPADDSUB_CARRYSELECT == 2) ? LCO : LCO ^ ADDSUBBOT;
	assign SIGNEXTOUT = iX[15];

	// Lo Output Stage
	wire [15:0] YZ, Ol;
	reg [15:0] rS;
	assign iY = BOTADDSUB_UPPERINPUT ? iD : iS;
	assign iZ = (BOTADDSUB_LOWERINPUT == 0) ? iB : (BOTADDSUB_LOWERINPUT == 1) ? iG : (BOTADDSUB_LOWERINPUT == 2) ? iH[15:0] : {16{SIGNEXTIN}};
	assign {LCO, YZ} = iZ + (iY ^ {16{ADDSUBBOT}}) + LCI;
	assign iR = OLOADBOT ? iD : YZ ^ {16{ADDSUBBOT}};
	always @(posedge clock, posedge ORSTBOT) begin
		if (ORSTBOT) begin
			rS <= 0;
		end else if (CE) begin
			if (!OHOLDBOT) rS <= iR;
		end
	end
	assign iS = rS;
	assign Ol = (BOTOUTPUT_SELECT == 0) ? iR : (BOTOUTPUT_SELECT == 1) ? iS : (BOTOUTPUT_SELECT == 2) ? iG : iH[15:0];
	assign LCI = (BOTADDSUB_CARRYSELECT == 0) ? 1'b0 : (BOTADDSUB_CARRYSELECT == 1) ? 1'b1 : (BOTADDSUB_CARRYSELECT == 2) ? ACCUMCI : CI;
	assign O = {Oh, Ol};
endmodule<|MERGE_RESOLUTION|>--- conflicted
+++ resolved
@@ -143,19 +143,11 @@
 
 (* abc_box_id = 1, lib_whitebox *)
 module \$__ICE40_FULL_ADDER (
-<<<<<<< HEAD
-	(* abc_carry_out *) output CO,
-	output O,
-	input A,
-	input B,
-	(* abc_carry_in *) input CI
-=======
 	(* abc_carry *) output CO,
 	output O,
 	input A,
 	input B,
 	(* abc_carry *) input CI
->>>>>>> 14c03861
 );
 	SB_CARRY carry (
 		.I0(A),
