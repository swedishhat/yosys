/*
 *  yosys -- Yosys Open SYnthesis Suite
 *
 *  Copyright (C) 2012  Clifford Wolf <clifford@clifford.at>
 *
 *  Permission to use, copy, modify, and/or distribute this software for any
 *  purpose with or without fee is hereby granted, provided that the above
 *  copyright notice and this permission notice appear in all copies.
 *
 *  THE SOFTWARE IS PROVIDED "AS IS" AND THE AUTHOR DISCLAIMS ALL WARRANTIES
 *  WITH REGARD TO THIS SOFTWARE INCLUDING ALL IMPLIED WARRANTIES OF
 *  MERCHANTABILITY AND FITNESS. IN NO EVENT SHALL THE AUTHOR BE LIABLE FOR
 *  ANY SPECIAL, DIRECT, INDIRECT, OR CONSEQUENTIAL DAMAGES OR ANY DAMAGES
 *  WHATSOEVER RESULTING FROM LOSS OF USE, DATA OR PROFITS, WHETHER IN AN
 *  ACTION OF CONTRACT, NEGLIGENCE OR OTHER TORTIOUS ACTION, ARISING OUT OF
 *  OR IN CONNECTION WITH THE USE OR PERFORMANCE OF THIS SOFTWARE.
 *
 */

#include "kernel/register.h"
#include "kernel/celltypes.h"
#include "passes/techmap/libparse.h"

#include "kernel/log.h"

USING_YOSYS_NAMESPACE
PRIVATE_NAMESPACE_BEGIN

struct statdata_t
{
	#define STAT_INT_MEMBERS X(num_wires) X(num_wire_bits) X(num_pub_wires) X(num_pub_wire_bits) \
			X(num_memories) X(num_memory_bits) X(num_cells) X(num_processes)

	#define STAT_NUMERIC_MEMBERS STAT_INT_MEMBERS X(area)

	#define X(_name) int _name;
	STAT_INT_MEMBERS
	#undef X
	double area;
	string tech;

	std::map<RTLIL::IdString, int> techinfo;
	std::map<RTLIL::IdString, int, RTLIL::sort_by_id_str> num_cells_by_type;
	std::set<RTLIL::IdString> unknown_cell_area;

	statdata_t operator+(const statdata_t &other) const
	{
		statdata_t sum = other;
	#define X(_name) sum._name += _name;
		STAT_NUMERIC_MEMBERS
	#undef X
		for (auto &it : num_cells_by_type)
			sum.num_cells_by_type[it.first] += it.second;
		return sum;
	}

	statdata_t operator*(int other) const
	{
		statdata_t sum = *this;
	#define X(_name) sum._name *= other;
		STAT_NUMERIC_MEMBERS
	#undef X
		for (auto &it : sum.num_cells_by_type)
			it.second *= other;
		return sum;
	}

	statdata_t()
	{
	#define X(_name) _name = 0;
		STAT_NUMERIC_MEMBERS
	#undef X
	}

	statdata_t(RTLIL::Design *design, RTLIL::Module *mod, bool width_mode, const dict<IdString, double> &cell_area, string techname)
	{
		tech = techname;

	#define X(_name) _name = 0;
		STAT_NUMERIC_MEMBERS
	#undef X

		for (auto &it : mod->wires_)
		{
			if (!design->selected(mod, it.second))
				continue;

			if (it.first[0] == '\\') {
				num_pub_wires++;
				num_pub_wire_bits += it.second->width;
			}

			num_wires++;
			num_wire_bits += it.second->width;
		}

		for (auto &it : mod->memories) {
			if (!design->selected(mod, it.second))
				continue;
			num_memories++;
			num_memory_bits += it.second->width * it.second->size;
		}

		for (auto &it : mod->cells_)
		{
			if (!design->selected(mod, it.second))
				continue;

			RTLIL::IdString cell_type = it.second->type;

			if (width_mode)
			{
				if (cell_type.in("$not", "$pos", "$neg",
						"$logic_not", "$logic_and", "$logic_or",
						"$reduce_and", "$reduce_or", "$reduce_xor", "$reduce_xnor", "$reduce_bool",
						"$lut", "$and", "$or", "$xor", "$xnor",
						"$shl", "$shr", "$sshl", "$sshr", "$shift", "$shiftx",
						"$lt", "$le", "$eq", "$ne", "$eqx", "$nex", "$ge", "$gt",
						"$add", "$sub", "$mul", "$div", "$mod", "$pow", "$alu")) {
					int width_a = it.second->hasPort("\\A") ? GetSize(it.second->getPort("\\A")) : 0;
					int width_b = it.second->hasPort("\\B") ? GetSize(it.second->getPort("\\B")) : 0;
					int width_y = it.second->hasPort("\\Y") ? GetSize(it.second->getPort("\\Y")) : 0;
					cell_type = stringf("%s_%d", cell_type.c_str(), max<int>({width_a, width_b, width_y}));
				}
				else if (cell_type.in("$mux", "$pmux"))
					cell_type = stringf("%s_%d", cell_type.c_str(), GetSize(it.second->getPort("\\Y")));
				else if (cell_type.in("$sr", "$dff", "$dffsr", "$adff", "$dlatch", "$dlatchsr"))
					cell_type = stringf("%s_%d", cell_type.c_str(), GetSize(it.second->getPort("\\Q")));
			}

			if (!cell_area.empty()) {
				if (cell_area.count(cell_type))
					area += cell_area.at(cell_type);
				else
					unknown_cell_area.insert(cell_type);
			}

			num_cells++;
			num_cells_by_type[cell_type]++;
		}

		for (auto &it : mod->processes) {
			if (!design->selected(mod, it.second))
				continue;
			num_processes++;
		}
	}

	void log_data(RTLIL::IdString mod_name, bool top_mod)
	{
		log("   Number of wires:             %6d\n", num_wires);
		log("   Number of wire bits:         %6d\n", num_wire_bits);
		log("   Number of public wires:      %6d\n", num_pub_wires);
		log("   Number of public wire bits:  %6d\n", num_pub_wire_bits);
		log("   Number of memories:          %6d\n", num_memories);
		log("   Number of memory bits:       %6d\n", num_memory_bits);
		log("   Number of processes:         %6d\n", num_processes);
		log("   Number of cells:             %6d\n", num_cells);
		for (auto &it : num_cells_by_type)
			if (it.second)
				log("     %-26s %6d\n", RTLIL::id2cstr(it.first), it.second);

		if (!unknown_cell_area.empty()) {
			log("\n");
			for (auto cell_type : unknown_cell_area)
				log("   Area for cell type %s is unknown!\n", cell_type.c_str());
		}

		if (area != 0) {
			log("\n");
			log("   Chip area for %smodule '%s': %f\n", (top_mod) ? "top " : "", mod_name.c_str(), area);
		}

		if (tech == "xilinx")
		{
			int lut6_cnt = num_cells_by_type["\\LUT6"];
			int lut5_cnt = num_cells_by_type["\\LUT5"];
			int lut4_cnt = num_cells_by_type["\\LUT4"];
			int lut3_cnt = num_cells_by_type["\\LUT3"];
			int lut2_cnt = num_cells_by_type["\\LUT2"];
			int lut1_cnt = num_cells_by_type["\\LUT1"];
			int lc_cnt = 0;

			lc_cnt += lut6_cnt;

			lc_cnt += lut5_cnt;
			if (lut1_cnt) {
				int cnt = std::min(lut5_cnt, lut1_cnt);
				lut5_cnt -= cnt;
				lut1_cnt -= cnt;
			}

			lc_cnt += lut4_cnt;
			if (lut1_cnt) {
				int cnt = std::min(lut4_cnt, lut1_cnt);
				lut4_cnt -= cnt;
				lut1_cnt -= cnt;
			}
			if (lut2_cnt) {
				int cnt = std::min(lut4_cnt, lut2_cnt);
				lut4_cnt -= cnt;
				lut2_cnt -= cnt;
			}

			lc_cnt += lut3_cnt;
			if (lut1_cnt) {
				int cnt = std::min(lut3_cnt, lut1_cnt);
				lut3_cnt -= cnt;
				lut1_cnt -= cnt;
			}
			if (lut2_cnt) {
				int cnt = std::min(lut3_cnt, lut2_cnt);
				lut3_cnt -= cnt;
				lut2_cnt -= cnt;
			}
			if (lut3_cnt) {
				int cnt = (lut3_cnt + 1) / 2;
				lut3_cnt -= cnt;
			}

			lc_cnt += (lut2_cnt + lut1_cnt + 1) / 2;

			log("\n");
			log("   Estimated number of LCs: %10d\n", lc_cnt);
		}
	}
};

statdata_t hierarchy_worker(std::map<RTLIL::IdString, statdata_t> &mod_stat, RTLIL::IdString mod, int level)
{
	statdata_t mod_data = mod_stat.at(mod);
	std::map<RTLIL::IdString, int, RTLIL::sort_by_id_str> num_cells_by_type;
	num_cells_by_type.swap(mod_data.num_cells_by_type);

	for (auto &it : num_cells_by_type)
		if (mod_stat.count(it.first) > 0) {
			log("     %*s%-*s %6d\n", 2*level, "", 26-2*level, RTLIL::id2cstr(it.first), it.second);
			mod_data = mod_data + hierarchy_worker(mod_stat, it.first, level+1) * it.second;
			mod_data.num_cells -= it.second;
		} else {
			mod_data.num_cells_by_type[it.first] += it.second;
		}

	return mod_data;
}

void read_liberty_cellarea(dict<IdString, double> &cell_area, string liberty_file)
{
	std::ifstream f;
	f.open(liberty_file.c_str());
	yosys_input_files.insert(liberty_file);
	if (f.fail())
		log_cmd_error("Can't open liberty file `%s': %s\n", liberty_file.c_str(), strerror(errno));
	LibertyParser libparser(f);
	f.close();

	for (auto cell : libparser.ast->children)
	{
		if (cell->id != "cell" || cell->args.size() != 1)
			continue;

		LibertyAst *ar = cell->find("area");
		if (ar != NULL && !ar->value.empty())
			cell_area["\\" + cell->args[0]] = atof(ar->value.c_str());
	}
}

struct StatPass : public Pass {
	StatPass() : Pass("stat", "print some statistics") { }
	void help() YS_OVERRIDE
	{
		//   |---v---|---v---|---v---|---v---|---v---|---v---|---v---|---v---|---v---|---v---|
		log("\n");
		log("    stat [options] [selection]\n");
		log("\n");
		log("Print some statistics (number of objects) on the selected portion of the\n");
		log("design.\n");
		log("\n");
		log("    -top <module>\n");
		log("        print design hierarchy with this module as top. if the design is fully\n");
		log("        selected and a module has the 'top' attribute set, this module is used\n");
		log("        default value for this option.\n");
		log("\n");
		log("    -liberty <liberty_file>\n");
		log("        use cell area information from the provided liberty file\n");
		log("\n");
		log("    -tech <technology>\n");
		log("        print area estemate for the specified technology. Corrently supported\n");
		log("        calues for <technology>: xilinx\n");
		log("\n");
		log("    -width\n");
		log("        annotate internal cell types with their word width.\n");
		log("        e.g. $add_8 for an 8 bit wide $add cell.\n");
		log("\n");
	}
	void execute(std::vector<std::string> args, RTLIL::Design *design) YS_OVERRIDE
	{
		log_header(design, "Printing statistics.\n");

		bool width_mode = false;
		RTLIL::Module *top_mod = NULL;
		std::map<RTLIL::IdString, statdata_t> mod_stat;
		dict<IdString, double> cell_area;
		string techname;

		size_t argidx;
		for (argidx = 1; argidx < args.size(); argidx++)
		{
			if (args[argidx] == "-width") {
				width_mode = true;
				continue;
			}
			if (args[argidx] == "-liberty" && argidx+1 < args.size()) {
				string liberty_file = args[++argidx];
				rewrite_filename(liberty_file);
				read_liberty_cellarea(cell_area, liberty_file);
				continue;
			}
			if (args[argidx] == "-tech" && argidx+1 < args.size()) {
				techname = args[++argidx];
				continue;
			}
			if (args[argidx] == "-top" && argidx+1 < args.size()) {
				if (design->modules_.count(RTLIL::escape_id(args[argidx+1])) == 0)
					log_cmd_error("Can't find module %s.\n", args[argidx+1].c_str());
				top_mod = design->modules_.at(RTLIL::escape_id(args[++argidx]));
				continue;
			}
			break;
		}
		extra_args(args, argidx, design);

		if (techname != "" && techname != "xilinx")
			log_cmd_error("Unsupported technology: '%s'\n", techname.c_str());

		for (auto mod : design->selected_modules())
		{
			if (!top_mod && design->full_selection())
				if (mod->get_bool_attribute("\\top"))
					top_mod = mod;

<<<<<<< HEAD
			if (mod->attributes.count("\\abc_box_id"))
				continue;

			statdata_t data(design, mod, width_mode, cell_area);
=======
			statdata_t data(design, mod, width_mode, cell_area, techname);
>>>>>>> c9078994
			mod_stat[mod->name] = data;

			log("\n");
			log("=== %s%s ===\n", RTLIL::id2cstr(mod->name), design->selected_whole_module(mod->name) ? "" : " (partially selected)");
			log("\n");
			data.log_data(mod->name, false);
		}

		if (top_mod != NULL && GetSize(mod_stat) > 1)
		{
			log("\n");
			log("=== design hierarchy ===\n");
			log("\n");

			log("   %-28s %6d\n", RTLIL::id2cstr(top_mod->name), 1);
			statdata_t data = hierarchy_worker(mod_stat, top_mod->name, 0);

			log("\n");
			data.log_data(top_mod->name, true);
		}

		log("\n");
	}
} StatPass;

PRIVATE_NAMESPACE_END<|MERGE_RESOLUTION|>--- conflicted
+++ resolved
@@ -339,14 +339,10 @@
 				if (mod->get_bool_attribute("\\top"))
 					top_mod = mod;
 
-<<<<<<< HEAD
 			if (mod->attributes.count("\\abc_box_id"))
 				continue;
 
-			statdata_t data(design, mod, width_mode, cell_area);
-=======
 			statdata_t data(design, mod, width_mode, cell_area, techname);
->>>>>>> c9078994
 			mod_stat[mod->name] = data;
 
 			log("\n");
