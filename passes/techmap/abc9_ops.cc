/*
 *  yosys -- Yosys Open SYnthesis Suite
 *
 *  Copyright (C) 2012  Clifford Wolf <clifford@clifford.at>
 *                2019  Eddie Hung <eddie@fpgeh.com>
 *
 *  Permission to use, copy, modify, and/or distribute this software for any
 *  purpose with or without fee is hereby granted, provided that the above
 *  copyright notice and this permission notice appear in all copies.
 *
 *  THE SOFTWARE IS PROVIDED "AS IS" AND THE AUTHOR DISCLAIMS ALL WARRANTIES
 *  WITH REGARD TO THIS SOFTWARE INCLUDING ALL IMPLIED WARRANTIES OF
 *  MERCHANTABILITY AND FITNESS. IN NO EVENT SHALL THE AUTHOR BE LIABLE FOR
 *  ANY SPECIAL, DIRECT, INDIRECT, OR CONSEQUENTIAL DAMAGES OR ANY DAMAGES
 *  WHATSOEVER RESULTING FROM LOSS OF USE, DATA OR PROFITS, WHETHER IN AN
 *  ACTION OF CONTRACT, NEGLIGENCE OR OTHER TORTIOUS ACTION, ARISING OUT OF
 *  OR IN CONNECTION WITH THE USE OR PERFORMANCE OF THIS SOFTWARE.
 *
 */

#include "kernel/register.h"
#include "kernel/sigtools.h"
#include "kernel/utils.h"
#include "kernel/celltypes.h"

#define ABC9_DELAY_BASE_ID 9000

USING_YOSYS_NAMESPACE
PRIVATE_NAMESPACE_BEGIN

int map_autoidx;

inline std::string remap_name(RTLIL::IdString abc9_name)
{
	return stringf("$abc$%d$%s", map_autoidx, abc9_name.c_str()+1);
}

<<<<<<< HEAD
void check(RTLIL::Design *design)
{
	dict<IdString,IdString> box_lookup;
	for (auto m : design->modules()) {
		auto flop = m->get_bool_attribute(ID(abc9_flop));
		auto it = m->attributes.find(ID(abc9_box_id));
		if (it == m->attributes.end()) {
			if (flop)
				log_error("Module '%s' contains (* abc9_flop *) but not (* abc9_box_id=<int> *).\n", log_id(m));
			continue;
		}
		if (m->name.begins_with("$paramod"))
			continue;
		auto id = it->second.as_int();
		auto r = box_lookup.insert(std::make_pair(stringf("$__boxid%d", id), m->name));
		if (!r.second)
			log_error("Module '%s' has the same abc9_box_id = %d value as '%s'.\n",
					log_id(m), id, log_id(r.first->second));

		// Make carry in the last PI, and carry out the last PO
		//   since ABC requires it this way
		IdString carry_in, carry_out;
		for (const auto &port_name : m->ports) {
			auto w = m->wire(port_name);
			log_assert(w);
			if (w->get_bool_attribute("\\abc9_carry")) {
				if (w->port_input) {
					if (carry_in != IdString())
						log_error("Module '%s' contains more than one (* abc9_carry *) input port.\n", log_id(m));
					carry_in = port_name;
				}
				if (w->port_output) {
					if (carry_out != IdString())
						log_error("Module '%s' contains more than one (* abc9_carry *) output port.\n", log_id(m));
					carry_out = port_name;
				}
			}
		}

		if (carry_in != IdString() && carry_out == IdString())
			log_error("Module '%s' contains an (* abc9_carry *) input port but no output port.\n", log_id(m));
		if (carry_in == IdString() && carry_out != IdString())
			log_error("Module '%s' contains an (* abc9_carry *) output port but no input port.\n", log_id(m));

		if (flop) {
			int num_outputs = 0;
			for (auto port_name : m->ports) {
				auto wire = m->wire(port_name);
				if (wire->port_output) num_outputs++;
			}
			if (num_outputs != 1)
				log_error("Module '%s' with (* abc_flop *) has %d outputs (expect 1).\n", log_id(m), num_outputs);
		}
	}
}

void break_scc(RTLIL::Module *module)
=======
void mark_scc(RTLIL::Module *module)
>>>>>>> 654247ab
{
	// For every unique SCC found, (arbitrarily) find the first
	//   cell in the component, and convert all wires driven by
	//   its output ports into a new PO, and drive its previous
	//   sinks with a new PI
	pool<RTLIL::Const> ids_seen;
	for (auto cell : module->cells()) {
		auto it = cell->attributes.find(ID(abc9_scc_id));
		if (it == cell->attributes.end())
			continue;
		auto id = it->second;
		auto r = ids_seen.insert(id);
		cell->attributes.erase(it);
		if (!r.second)
			continue;
		for (auto &c : cell->connections_) {
			if (c.second.is_fully_const()) continue;
			if (cell->output(c.first)) {
				SigBit b = c.second.as_bit();
				Wire *w = b.wire;
				w->set_bool_attribute(ID::keep);
				w->attributes[ID(abc9_scc_id)] = id.as_int();
			}
		}
	}

	module->fixup_ports();
}

void prep_dff(RTLIL::Module *module)
{
	auto design = module->design;
	log_assert(design);

	SigMap assign_map(module);

	typedef SigSpec clkdomain_t;
	dict<clkdomain_t, int> clk_to_mergeability;

	for (auto cell : module->cells()) {
		if (cell->type != "$__ABC9_FF_")
			continue;

		Wire *abc9_clock_wire = module->wire(stringf("%s.clock", cell->name.c_str()));
		if (abc9_clock_wire == NULL)
			log_error("'%s.clock' is not a wire present in module '%s'.\n", cell->name.c_str(), log_id(module));
		SigSpec abc9_clock = assign_map(abc9_clock_wire);

		clkdomain_t key(abc9_clock);

		auto r = clk_to_mergeability.insert(std::make_pair(abc9_clock, clk_to_mergeability.size() + 1));
		auto r2 YS_ATTRIBUTE(unused) = cell->attributes.insert(std::make_pair(ID(abc9_mergeability), r.first->second));
		log_assert(r2.second);

		Wire *abc9_init_wire = module->wire(stringf("%s.init", cell->name.c_str()));
		if (abc9_init_wire == NULL)
			log_error("'%s.init' is not a wire present in module '%s'.\n", cell->name.c_str(), log_id(module));
		log_assert(GetSize(abc9_init_wire) == 1);
		SigSpec abc9_init = assign_map(abc9_init_wire);
		if (!abc9_init.is_fully_const())
			log_error("'%s.init' is not a constant wire present in module '%s'.\n", cell->name.c_str(), log_id(module));
		r2 = cell->attributes.insert(std::make_pair(ID(abc9_init), abc9_init.as_const()));
		log_assert(r2.second);
	}

	RTLIL::Module *holes_module = design->module(stringf("%s$holes", module->name.c_str()));
	if (holes_module) {
		SigMap sigmap(holes_module);

		dict<SigSpec, SigSpec> replace;
		for (auto it = holes_module->cells_.begin(); it != holes_module->cells_.end(); ) {
			auto cell = it->second;
			if (cell->type.in("$_DFF_N_", "$_DFF_NN0_", "$_DFF_NN1_", "$_DFF_NP0_", "$_DFF_NP1_",
						"$_DFF_P_", "$_DFF_PN0_", "$_DFF_PN1", "$_DFF_PP0_", "$_DFF_PP1_")) {
				SigBit D = cell->getPort("\\D");
				SigBit Q = cell->getPort("\\Q");
				// Remove the $_DFF_* cell from what needs to be a combinatorial box
				it = holes_module->cells_.erase(it);
				Wire *port;
				if (GetSize(Q.wire) == 1)
					port = holes_module->wire(stringf("$abc%s", Q.wire->name.c_str()));
				else
					port = holes_module->wire(stringf("$abc%s[%d]", Q.wire->name.c_str(), Q.offset));
				log_assert(port);
				// Prepare to replace "assign <port> = $_DFF_*.Q;" with "assign <port> = $_DFF_*.D;"
				//   in order to extract just the combinatorial control logic that feeds the box
				//   (i.e. clock enable, synchronous reset, etc.)
				replace.insert(std::make_pair(Q,D));
				// Since `flatten` above would have created wires named "<cell>.Q",
				//   extract the pre-techmap cell name
				auto pos = Q.wire->name.str().rfind(".");
				log_assert(pos != std::string::npos);
				IdString driver = Q.wire->name.substr(0, pos);
				// And drive the signal that was previously driven by "DFF.Q" (typically
				//   used to implement clock-enable functionality) with the "<cell>.$abc9_currQ"
				//   wire (which itself is driven an by input port) we inserted above
				Wire *currQ = holes_module->wire(stringf("%s.abc9_ff.Q", driver.c_str()));
				log_assert(currQ);
				holes_module->connect(Q, currQ);
			}
			else
				++it;
		}

		for (auto &conn : holes_module->connections_)
			conn.second = replace.at(sigmap(conn.second), conn.second);
	}
}

void prep_xaiger(RTLIL::Module *module, bool dff)
{
	auto design = module->design;
	log_assert(design);

	SigMap sigmap(module);

	dict<SigBit, pool<IdString>> bit_drivers, bit_users;
	TopoSort<IdString, RTLIL::sort_by_id_str> toposort;
	dict<IdString, std::vector<IdString>> box_ports;

	for (auto cell : module->cells()) {
		if (cell->type == "$__ABC9_FF_")
			continue;

		auto inst_module = module->design->module(cell->type);
		bool abc9_box = inst_module && inst_module->attributes.count("\\abc9_box_id");
		bool abc9_flop = false;
		if (abc9_box) {
			abc9_flop = inst_module->get_bool_attribute("\\abc9_flop");
			if (abc9_flop && !dff)
				continue;

			auto r = box_ports.insert(cell->type);
			if (r.second) {
				// Make carry in the last PI, and carry out the last PO
				//   since ABC requires it this way
				IdString carry_in, carry_out;
				for (const auto &port_name : inst_module->ports) {
					auto w = inst_module->wire(port_name);
					log_assert(w);
					if (w->get_bool_attribute("\\abc9_carry")) {
						if (w->port_input) {
							if (carry_in != IdString())
								log_error("Module '%s' contains more than one 'abc9_carry' input port.\n", log_id(inst_module));
							carry_in = port_name;
						}
						if (w->port_output) {
							if (carry_out != IdString())
								log_error("Module '%s' contains more than one 'abc9_carry' output port.\n", log_id(inst_module));
							carry_out = port_name;
						}
					}
					else
						r.first->second.push_back(port_name);
				}

				if (carry_in != IdString() && carry_out == IdString())
					log_error("Module '%s' contains an 'abc9_carry' input port but no output port.\n", log_id(inst_module));
				if (carry_in == IdString() && carry_out != IdString())
					log_error("Module '%s' contains an 'abc9_carry' output port but no input port.\n", log_id(inst_module));
				if (carry_in != IdString()) {
					r.first->second.push_back(carry_in);
					r.first->second.push_back(carry_out);
				}
			}
		}
		else if (!yosys_celltypes.cell_known(cell->type))
			continue;

		for (auto conn : cell->connections()) {
			if (cell->input(conn.first))
				for (auto bit : sigmap(conn.second))
					bit_users[bit].insert(cell->name);

			if (cell->output(conn.first) && !abc9_flop)
				for (auto bit : sigmap(conn.second))
					bit_drivers[bit].insert(cell->name);
		}

		toposort.node(cell->name);
	}

	if (box_ports.empty())
		return;

	for (auto &it : bit_users)
		if (bit_drivers.count(it.first))
			for (auto driver_cell : bit_drivers.at(it.first))
			for (auto user_cell : it.second)
				toposort.edge(driver_cell, user_cell);

	if (ys_debug(1))
		toposort.analyze_loops = true;

	bool no_loops YS_ATTRIBUTE(unused) = toposort.sort();

	if (ys_debug(1)) {
		unsigned i = 0;
		for (auto &it : toposort.loops) {
			log("  loop %d\n", i++);
			for (auto cell_name : it) {
				auto cell = module->cell(cell_name);
				log_assert(cell);
				log("\t%s (%s @ %s)\n", log_id(cell), log_id(cell->type), cell->get_src_attribute().c_str());
			}
		}
	}

	log_assert(no_loops);

	RTLIL::Module *holes_module = design->addModule(stringf("%s$holes", module->name.c_str()));
	log_assert(holes_module);
	holes_module->set_bool_attribute("\\abc9_holes");

	dict<IdString, Cell*> cell_cache;

	int port_id = 1, box_count = 0;
	for (auto cell_name : toposort.sorted) {
		RTLIL::Cell *cell = module->cell(cell_name);
		log_assert(cell);

		RTLIL::Module* box_module = design->module(cell->type);
		if (!box_module || !box_module->attributes.count("\\abc9_box_id"))
			continue;

<<<<<<< HEAD
		bool blackbox = box_module->get_blackbox_attribute(true /* ignore_wb */);

		// Fully pad all unused input connections of this box cell with S0
		// Fully pad all undriven output connections of this box cell with anonymous wires
		for (const auto &port_name : box_module->ports) {
			RTLIL::Wire* w = box_module->wire(port_name);
			log_assert(w);
			auto it = cell->connections_.find(port_name);
			if (w->port_input) {
				RTLIL::SigSpec rhs;
				if (it != cell->connections_.end()) {
					if (GetSize(it->second) < GetSize(w))
						it->second.append(RTLIL::SigSpec(State::S0, GetSize(w)-GetSize(it->second)));
					rhs = it->second;
				}
				else {
					rhs = RTLIL::SigSpec(State::S0, GetSize(w));
					cell->setPort(port_name, rhs);
				}
			}
			if (w->port_output) {
				RTLIL::SigSpec rhs;
				auto it = cell->connections_.find(w->name);
				if (it != cell->connections_.end()) {
					if (GetSize(it->second) < GetSize(w))
						it->second.append(module->addWire(NEW_ID, GetSize(w)-GetSize(it->second)));
					rhs = it->second;
				}
				else {
					Wire *wire = module->addWire(NEW_ID, GetSize(w));
					if (blackbox)
						wire->set_bool_attribute(ID(abc9_padding));
					rhs = wire;
					cell->setPort(port_name, rhs);
				}
			}
		}

		cell->attributes["\\abc9_box_seq"] = box_list.size();
		//log_debug("%s.%s is box %d\n", log_id(module), log_id(cell), box_list.size());
		box_list.emplace_back(cell);
	}
	log_assert(!box_list.empty());

	RTLIL::Module *holes_module = design->addModule(stringf("%s$holes", module->name.c_str()));
	log_assert(holes_module);
	holes_module->set_bool_attribute("\\abc9_holes");

	dict<IdString, Cell*> cell_cache;
	dict<IdString, std::vector<IdString>> box_ports;

	int port_id = 1;
	for (auto cell : box_list) {
		RTLIL::Module* orig_box_module = design->module(cell->type);
		log_assert(orig_box_module);
		IdString derived_name = orig_box_module->derive(design, cell->parameters);
		RTLIL::Module* box_module = design->module(derived_name);
		//cell->type = derived_name;
		//cell->parameters.clear();
=======
		cell->attributes["\\abc9_box_seq"] = box_count++;

		IdString derived_name = box_module->derive(design, cell->parameters);
		box_module = design->module(derived_name);
>>>>>>> 654247ab

		auto r = cell_cache.insert(derived_name);
		auto &holes_cell = r.first->second;
		if (r.second) {
<<<<<<< HEAD
			auto r2 = box_ports.insert(cell->type);
			if (r2.second) {
				// Make carry in the last PI, and carry out the last PO
				//   since ABC requires it this way
				IdString carry_in, carry_out;
				for (const auto &port_name : box_module->ports) {
					auto w = box_module->wire(port_name);
					log_assert(w);
					if (w->get_bool_attribute("\\abc9_carry")) {
						if (w->port_input)
							carry_in = port_name;
						if (w->port_output)
							carry_out = port_name;
					}
					else
						r2.first->second.push_back(port_name);
				}

				if (carry_in != IdString()) {
					r2.first->second.push_back(carry_in);
					r2.first->second.push_back(carry_out);
				}
			}
=======
			if (box_module->has_processes())
				Pass::call_on_module(design, box_module, "proc");
>>>>>>> 654247ab

			if (box_module->get_bool_attribute("\\whitebox")) {
				holes_cell = holes_module->addCell(cell->name, derived_name);

				if (box_module->has_processes())
					Pass::call_on_module(design, box_module, "proc");

				int box_inputs = 0;
				for (auto port_name : box_ports.at(cell->type)) {
					RTLIL::Wire *w = box_module->wire(port_name);
					log_assert(w);
					log_assert(!w->port_input || !w->port_output);
					auto &conn = holes_cell->connections_[port_name];
					if (w->port_input) {
						for (int i = 0; i < GetSize(w); i++) {
							box_inputs++;
							RTLIL::Wire *holes_wire = holes_module->wire(stringf("\\i%d", box_inputs));
							if (!holes_wire) {
								holes_wire = holes_module->addWire(stringf("\\i%d", box_inputs));
								holes_wire->port_input = true;
								holes_wire->port_id = port_id++;
								holes_module->ports.push_back(holes_wire->name);
							}
							conn.append(holes_wire);
						}
					}
					else if (w->port_output)
						conn = holes_module->addWire(stringf("%s.%s", derived_name.c_str(), log_id(port_name)), GetSize(w));
				}

				// For flops only, create an extra 1-bit input that drives a new wire
				//   called "<cell>.abc9_ff.Q" that is used below
				if (box_module->get_bool_attribute("\\abc9_flop")) {
					box_inputs++;
					Wire *holes_wire = holes_module->wire(stringf("\\i%d", box_inputs));
					if (!holes_wire) {
						holes_wire = holes_module->addWire(stringf("\\i%d", box_inputs));
						holes_wire->port_input = true;
						holes_wire->port_id = port_id++;
						holes_module->ports.push_back(holes_wire->name);
					}
					Wire *Q = holes_module->addWire(stringf("%s.abc9_ff.Q", cell->name.c_str()));
					holes_module->connect(Q, holes_wire);
				}
			}
			else // box_module is a blackbox
				log_assert(holes_cell == nullptr);
		}

		for (auto port_name : box_ports.at(cell->type)) {
			RTLIL::Wire *w = box_module->wire(port_name);
			log_assert(w);
			if (!w->port_output)
				continue;
			Wire *holes_wire = holes_module->addWire(stringf("$abc%s.%s", cell->name.c_str(), log_id(port_name)), GetSize(w));
			holes_wire->port_output = true;
			holes_wire->port_id = port_id++;
			holes_module->ports.push_back(holes_wire->name);
			if (holes_cell) // whitebox
				holes_module->connect(holes_wire, holes_cell->getPort(port_name));
			else // blackbox
				holes_module->connect(holes_wire, Const(State::S0, GetSize(w)));
		}
	}
}

void prep_times(RTLIL::Design *design)
{
	std::set<int> delays;
	pool<Module*> flops;
	std::vector<Cell*> boxes;
	std::map<int,std::vector<int>> requireds;
	for (auto module : design->selected_modules()) {
		if (module->processes.size() > 0) {
			log("Skipping module %s as it contains processes.\n", log_id(module));
			continue;
		}

		boxes.clear();
		for (auto cell : module->cells()) {
			if (cell->type.in(ID($_AND_), ID($_NOT_), ID($__ABC9_FF_), ID($__ABC9_DELAY)))
				continue;

			RTLIL::Module* inst_module = module->design->module(cell->type);
			if (!inst_module)
				continue;
			if (!inst_module->get_blackbox_attribute())
				continue;
			if (inst_module->get_bool_attribute(ID(abc9_flop))) {
				flops.insert(inst_module);
				continue;
			}
			// All remaining boxes are combinatorial and cannot
			//   contain a required time
			if (inst_module->attributes.count(ID(abc9_box_id)))
				continue;
			boxes.emplace_back(cell);
		}

		delays.clear();
		requireds.clear();
		for (auto cell : boxes) {
			RTLIL::Module* inst_module = module->design->module(cell->type);
			log_assert(inst_module);
			for (auto &conn : cell->connections_) {
				auto port_wire = inst_module->wire(conn.first);
				if (!port_wire->port_input)
					continue;

				auto it = port_wire->attributes.find("\\abc9_required");
				if (it == port_wire->attributes.end())
					continue;

				int count = 0;
				requireds.clear();
				if (it->second.flags == 0) {
					count = 1;
					requireds[it->second.as_int()].push_back(0);
				}
				else
					for (const auto &tok : split_tokens(it->second.decode_string()))
						requireds[atoi(tok.c_str())].push_back(count++);
				if (count > 1 && count != GetSize(port_wire))
					log_error("%s.%s is %d bits wide but abc9_required = %s has %d value(s)!\n", log_id(cell->type), log_id(conn.first),
							GetSize(port_wire), log_signal(it->second), count);

				SigSpec O = module->addWire(NEW_ID, GetSize(conn.second));
				for (const auto &i : requireds) {
#ifndef NDEBUG
					if (ys_debug(1)) {
						static std::set<std::pair<IdString,IdString>> seen;
						if (seen.emplace(cell->type, conn.first).second) log("%s.%s abc9_required = %d\n", log_id(cell->type), log_id(conn.first), i.first);
					}
#endif
					delays.insert(i.first);
					for (auto offset : i.second) {
						auto box = module->addCell(NEW_ID, ID($__ABC9_DELAY));
						box->setPort(ID(I), conn.second[offset]);
						box->setPort(ID(O), O[offset]);
						box->setParam(ID(DELAY), i.first);
						conn.second[offset] = O[offset];
					}
				}
			}
		}

		std::stringstream ss;
		bool first = true;
		for (auto d : delays) {
			if (first)
				first = false;
			else
				ss << " ";
			ss << d;
		}
		module->attributes[ID(abc9_delays)] = ss.str();
	}

	std::stringstream ss;
	for (auto flop_module : flops) {
		// Skip parameterised flop_modules for now (since we do not
		//   dynamically generate the abc9_box_id)
		if (flop_module->name.begins_with("$paramod"))
			continue;

		int num_inputs = 0, num_outputs = 0;
		for (auto port_name : flop_module->ports) {
			auto wire = flop_module->wire(port_name);
			if (wire->port_input) num_inputs++;
			if (wire->port_output) num_outputs++;
		}
		log_assert(num_outputs == 1);

		ss << log_id(flop_module) << " " << flop_module->attributes.at(ID(abc9_box_id)).as_int();
		ss << " 1 " << num_inputs+1 << " " << num_outputs << std::endl;
		bool first = true;
		for (auto port_name : flop_module->ports) {
			auto wire = flop_module->wire(port_name);
			if (!wire->port_input)
				continue;
			if (first)
				first = false;
			else
				ss << " ";
			ss << wire->attributes.at("\\abc9_required", 0).as_int();
		}
		// Last input is 'abc9_ff.Q'
		ss << " 0" << std::endl << std::endl;
	}
	design->scratchpad_set_string("abc9_ops.box.flops", ss.str());
}

void write_box(RTLIL::Module *module, const std::string &src, const std::string &dst) {
	std::ofstream ofs(dst);
	log_assert(ofs.is_open());

	// Since ABC can only accept one box file, we have to copy
	//   over the existing box file
	if (src != "(null)") {
		std::ifstream ifs(src);
		ofs << ifs.rdbuf() << std::endl;
		ifs.close();
	}

	ofs << module->design->scratchpad_get_string("abc9_ops.box.flops");

	auto it = module->attributes.find(ID(abc9_delays));
	if (it != module->attributes.end()) {
		for (const auto &tok : split_tokens(it->second.decode_string())) {
			int d = atoi(tok.c_str());
			ofs << "$__ABC9_DELAY@" << d << " " << ABC9_DELAY_BASE_ID + d << " 0 1 1" << std::endl;
			ofs << d << std::endl;
		}
		module->attributes.erase(it);
	}

	ofs.close();
}

void reintegrate(RTLIL::Module *module)
{
	auto design = module->design;
	log_assert(design);

	map_autoidx = autoidx++;

	RTLIL::Module *mapped_mod = design->module(stringf("%s$abc9", module->name.c_str()));
	if (mapped_mod == NULL)
		log_error("ABC output file does not contain a module `%s$abc'.\n", log_id(module));

	for (auto w : mapped_mod->wires())
		module->addWire(remap_name(w->name), GetSize(w));

	dict<IdString,IdString> box_lookup;
	for (auto m : design->modules()) {
		auto it = m->attributes.find(ID(abc9_box_id));
		if (it == m->attributes.end())
			continue;
		if (m->name.begins_with("$paramod"))
			continue;
		auto id = it->second.as_int();
		auto r YS_ATTRIBUTE(unused) = box_lookup.insert(std::make_pair(stringf("$__boxid%d", id), m->name));
		log_assert(r.second);
	}

	pool<IdString> delay_boxes;
	std::vector<Cell*> boxes;
	for (auto cell : module->cells().to_vector()) {
		if (cell->has_keep_attr())
			continue;
		if (cell->type.in(ID($_AND_), ID($_NOT_), ID($__ABC9_FF_)))
			module->remove(cell);
		else if (cell->type.begins_with("$paramod$__ABC9_DELAY\\DELAY=")) {
			delay_boxes.insert(cell->name);
			module->remove(cell);
		}
		else if (cell->attributes.erase("\\abc9_box_seq"))
			boxes.emplace_back(cell);
	}

	dict<SigBit, pool<IdString>> bit_drivers, bit_users;
	TopoSort<IdString, RTLIL::sort_by_id_str> toposort;
	dict<RTLIL::Cell*,RTLIL::Cell*> not2drivers;
	dict<SigBit, std::vector<RTLIL::Cell*>> bit2sinks;

	dict<IdString,std::vector<IdString>> box_ports;
	std::map<IdString, int> cell_stats;
	for (auto mapped_cell : mapped_mod->cells())
	{
		toposort.node(mapped_cell->name);

		if (mapped_cell->type == ID($_NOT_)) {
			RTLIL::SigBit a_bit = mapped_cell->getPort(ID::A);
			RTLIL::SigBit y_bit = mapped_cell->getPort(ID::Y);
			bit_users[a_bit].insert(mapped_cell->name);
			// Ignore inouts for topo ordering
			if (y_bit.wire && !(y_bit.wire->port_input && y_bit.wire->port_output))
				bit_drivers[y_bit].insert(mapped_cell->name);

			if (!a_bit.wire) {
				mapped_cell->setPort(ID::Y, module->addWire(NEW_ID));
				RTLIL::Wire *wire = module->wire(remap_name(y_bit.wire->name));
				log_assert(wire);
				module->connect(RTLIL::SigBit(wire, y_bit.offset), State::S1);
			}
			else {
				RTLIL::Cell* driver_lut = nullptr;
				// ABC can return NOT gates that drive POs
				if (!a_bit.wire->port_input) {
					// If it's not a NOT gate that that comes from a PI directly,
					// find the driver LUT and clone that to guarantee that we won't
					// increase the max logic depth
					// (TODO: Optimise by not cloning unless will increase depth)
					RTLIL::IdString driver_name;
					if (GetSize(a_bit.wire) == 1)
						driver_name = stringf("$lut%s", a_bit.wire->name.c_str());
					else
						driver_name = stringf("$lut%s[%d]", a_bit.wire->name.c_str(), a_bit.offset);
					driver_lut = mapped_mod->cell(driver_name);
				}

				if (!driver_lut) {
					// If a driver couldn't be found (could be from PI or box CI)
					// then implement using a LUT
					RTLIL::Cell *cell = module->addLut(remap_name(stringf("$lut%s", mapped_cell->name.c_str())),
							RTLIL::SigBit(module->wires_.at(remap_name(a_bit.wire->name)), a_bit.offset),
							RTLIL::SigBit(module->wires_.at(remap_name(y_bit.wire->name)), y_bit.offset),
							RTLIL::Const::from_string("01"));
					bit2sinks[cell->getPort(ID::A)].push_back(cell);
					cell_stats[ID($lut)]++;
				}
				else
					not2drivers[mapped_cell] = driver_lut;
			}
			continue;
		}

		if (mapped_cell->type.in(ID($lut), ID($__ABC9_FF_))) {
			RTLIL::Cell *cell = module->addCell(remap_name(mapped_cell->name), mapped_cell->type);
			cell->parameters = mapped_cell->parameters;
			cell->attributes = mapped_cell->attributes;

			for (auto &mapped_conn : mapped_cell->connections()) {
				RTLIL::SigSpec newsig;
				for (auto c : mapped_conn.second.chunks()) {
					if (c.width == 0)
						continue;
					//log_assert(c.width == 1);
					if (c.wire)
						c.wire = module->wires_.at(remap_name(c.wire->name));
					newsig.append(c);
				}
				cell->setPort(mapped_conn.first, newsig);

				if (cell->input(mapped_conn.first)) {
					for (auto i : newsig)
						bit2sinks[i].push_back(cell);
					for (auto i : mapped_conn.second)
						bit_users[i].insert(mapped_cell->name);
				}
				if (cell->output(mapped_conn.first))
					for (auto i : mapped_conn.second)
						// Ignore inouts for topo ordering
						if (i.wire && !(i.wire->port_input && i.wire->port_output))
							bit_drivers[i].insert(mapped_cell->name);
			}
		}
		else if (delay_boxes.count(mapped_cell->name)) {
			SigBit I = mapped_cell->getPort(ID(i));
			SigBit O = mapped_cell->getPort(ID(o));
			if (I.wire)
				I.wire = module->wires_.at(remap_name(I.wire->name));
			log_assert(O.wire);
			O.wire = module->wires_.at(remap_name(O.wire->name));
			module->connect(O, I);
			continue;
		}
		else {
			RTLIL::Cell *existing_cell = module->cell(mapped_cell->name);
			log_assert(existing_cell);
			log_assert(mapped_cell->type.begins_with("$__boxid"));

			auto type = box_lookup.at(mapped_cell->type, IdString());
			if (type == IdString())
				log_error("No module with abc9_box_id = %s found.\n", mapped_cell->type.c_str() + strlen("$__boxid"));
			mapped_cell->type = type;

			RTLIL::Cell *cell = module->addCell(remap_name(mapped_cell->name), mapped_cell->type);
			cell->parameters = existing_cell->parameters;
			cell->attributes = existing_cell->attributes;
			module->swap_names(cell, existing_cell);

			auto it = mapped_cell->connections_.find("\\i");
			log_assert(it != mapped_cell->connections_.end());
			SigSpec inputs = std::move(it->second);
			mapped_cell->connections_.erase(it);
			it = mapped_cell->connections_.find("\\o");
			log_assert(it != mapped_cell->connections_.end());
			SigSpec outputs = std::move(it->second);
			mapped_cell->connections_.erase(it);

			RTLIL::Module* box_module = design->module(mapped_cell->type);
			auto abc9_flop = box_module->attributes.count("\\abc9_flop");
			if (!abc9_flop) {
				for (const auto &i : inputs)
					bit_users[i].insert(mapped_cell->name);
				for (const auto &i : outputs)
					// Ignore inouts for topo ordering
					if (i.wire && !(i.wire->port_input && i.wire->port_output))
						bit_drivers[i].insert(mapped_cell->name);
			}

			auto r2 = box_ports.insert(cell->type);
			if (r2.second) {
				// Make carry in the last PI, and carry out the last PO
				//   since ABC requires it this way
				IdString carry_in, carry_out;
				for (const auto &port_name : box_module->ports) {
					auto w = box_module->wire(port_name);
					log_assert(w);
					if (w->get_bool_attribute("\\abc9_carry")) {
						if (w->port_input)
							carry_in = port_name;
						if (w->port_output)
							carry_out = port_name;
					}
					else
						r2.first->second.push_back(port_name);
				}

				if (carry_in != IdString()) {
					r2.first->second.push_back(carry_in);
					r2.first->second.push_back(carry_out);
				}
			}

			int input_count = 0, output_count = 0;
			for (const auto &port_name : box_ports.at(cell->type)) {
				RTLIL::Wire *w = box_module->wire(port_name);
				log_assert(w);

				SigSpec sig;
				if (w->port_input) {
					sig = inputs.extract(input_count, GetSize(w));
					input_count += GetSize(w);
				}
				if (w->port_output) {
					sig = outputs.extract(output_count, GetSize(w));
					output_count += GetSize(w);
				}

				SigSpec newsig;
				for (auto c : sig.chunks()) {
					if (c.width == 0)
						continue;
					//log_assert(c.width == 1);
					if (c.wire)
						c.wire = module->wires_.at(remap_name(c.wire->name));
					newsig.append(c);
				}

				auto it = existing_cell->connections_.find(port_name);
				if (it == existing_cell->connections_.end())
					continue;
				if (GetSize(newsig) > GetSize(it->second))
					newsig = newsig.extract(0, GetSize(it->second));
				else
					log_assert(GetSize(newsig) == GetSize(it->second));

				cell->setPort(port_name, newsig);

				if (w->port_input && !abc9_flop)
					for (const auto &i : newsig)
						bit2sinks[i].push_back(cell);
			}
		}

		cell_stats[mapped_cell->type]++;
	}

	for (auto cell : boxes)
		module->remove(cell);

	// Copy connections (and rename) from mapped_mod to module
	for (auto conn : mapped_mod->connections()) {
		if (!conn.first.is_fully_const()) {
			auto chunks = conn.first.chunks();
			for (auto &c : chunks)
				c.wire = module->wires_.at(remap_name(c.wire->name));
			conn.first = std::move(chunks);
		}
		if (!conn.second.is_fully_const()) {
			auto chunks = conn.second.chunks();
			for (auto &c : chunks)
				if (c.wire)
					c.wire = module->wires_.at(remap_name(c.wire->name));
			conn.second = std::move(chunks);
		}
		module->connect(conn);
	}

	for (auto &it : cell_stats)
		log("ABC RESULTS:   %15s cells: %8d\n", it.first.c_str(), it.second);
	int in_wires = 0, out_wires = 0;

	// Stitch in mapped_mod's inputs/outputs into module
	for (auto port : mapped_mod->ports) {
		RTLIL::Wire *mapped_wire = mapped_mod->wire(port);
		RTLIL::Wire *wire = module->wire(port);
		log_assert(wire);
		if (wire->attributes.erase(ID(abc9_scc_id))) {
			auto r YS_ATTRIBUTE(unused) = wire->attributes.erase(ID::keep);
			log_assert(r);
		}
		RTLIL::Wire *remap_wire = module->wire(remap_name(port));
		RTLIL::SigSpec signal(wire, 0, GetSize(remap_wire));
		log_assert(GetSize(signal) >= GetSize(remap_wire));

		RTLIL::SigSig conn;
		if (mapped_wire->port_output) {
			conn.first = signal;
			conn.second = remap_wire;
			out_wires++;
			module->connect(conn);
		}
		else if (mapped_wire->port_input) {
			conn.first = remap_wire;
			conn.second = signal;
			in_wires++;
			module->connect(conn);
		}
	}

	for (auto &it : bit_users)
		if (bit_drivers.count(it.first))
			for (auto driver_cell : bit_drivers.at(it.first))
			for (auto user_cell : it.second)
				toposort.edge(driver_cell, user_cell);
	bool no_loops YS_ATTRIBUTE(unused) = toposort.sort();
	log_assert(no_loops);

	for (auto ii = toposort.sorted.rbegin(); ii != toposort.sorted.rend(); ii++) {
		RTLIL::Cell *not_cell = mapped_mod->cell(*ii);
		log_assert(not_cell);
		if (not_cell->type != ID($_NOT_))
			continue;
		auto it = not2drivers.find(not_cell);
		if (it == not2drivers.end())
			continue;
		RTLIL::Cell *driver_lut = it->second;
		RTLIL::SigBit a_bit = not_cell->getPort(ID::A);
		RTLIL::SigBit y_bit = not_cell->getPort(ID::Y);
		RTLIL::Const driver_mask;

		a_bit.wire = module->wires_.at(remap_name(a_bit.wire->name));
		y_bit.wire = module->wires_.at(remap_name(y_bit.wire->name));

		auto jt = bit2sinks.find(a_bit);
		if (jt == bit2sinks.end())
			goto clone_lut;

		for (auto sink_cell : jt->second)
			if (sink_cell->type != ID($lut))
				goto clone_lut;

		// Push downstream LUTs past inverter
		for (auto sink_cell : jt->second) {
			SigSpec A = sink_cell->getPort(ID::A);
			RTLIL::Const mask = sink_cell->getParam(ID(LUT));
			int index = 0;
			for (; index < GetSize(A); index++)
				if (A[index] == a_bit)
					break;
			log_assert(index < GetSize(A));
			int i = 0;
			while (i < GetSize(mask)) {
				for (int j = 0; j < (1 << index); j++)
					std::swap(mask[i+j], mask[i+j+(1 << index)]);
				i += 1 << (index+1);
			}
			A[index] = y_bit;
			sink_cell->setPort(ID::A, A);
			sink_cell->setParam(ID(LUT), mask);
		}

		// Since we have rewritten all sinks (which we know
		// to be only LUTs) to be after the inverter, we can
		// go ahead and clone the LUT with the expectation
		// that the original driving LUT will become dangling
		// and get cleaned away
clone_lut:
		driver_mask = driver_lut->getParam(ID(LUT));
		for (auto &b : driver_mask.bits) {
			if (b == RTLIL::State::S0) b = RTLIL::State::S1;
			else if (b == RTLIL::State::S1) b = RTLIL::State::S0;
		}
		auto cell = module->addLut(NEW_ID,
				driver_lut->getPort(ID::A),
				y_bit,
				driver_mask);
		for (auto &bit : cell->connections_.at(ID::A)) {
			bit.wire = module->wires_.at(remap_name(bit.wire->name));
			bit2sinks[bit].push_back(cell);
		}
	}

	//log("ABC RESULTS:        internal signals: %8d\n", int(signal_list.size()) - in_wires - out_wires);
	log("ABC RESULTS:           input signals: %8d\n", in_wires);
	log("ABC RESULTS:          output signals: %8d\n", out_wires);

	design->remove(mapped_mod);
}

struct Abc9OpsPass : public Pass {
	Abc9OpsPass() : Pass("abc9_ops", "helper functions for ABC9") { }
	void help() YS_OVERRIDE
	{
		//   |---v---|---v---|---v---|---v---|---v---|---v---|---v---|---v---|---v---|---v---|
		log("\n");
		log("    abc9_ops [options] [selection]\n");
		log("\n");
		log("This pass contains a set of supporting operations for use during ABC technology\n");
		log("mapping, and is expected to be called in conjunction with other operations from\n");
		log("the `abc9' script pass. Only fully-selected modules are supported.\n");
		log("\n");
		log("    -mark_scc\n");
		log("        for an arbitrarily chosen cell in each unique SCC of each selected module\n");
		log("        (tagged with an (* abc9_scc_id = <int> *) attribute), temporarily mark all\n");
		log("        wires driven by this cell's outputs with a (* keep *) attribute in order\n");
		log("        to break the SCC. this temporary attribute will be removed on -reintegrate.\n");
		log("\n");
		log("    -prep_xaiger\n");
		log("        prepare the design for XAIGER output. this includes computing the\n");
		log("        topological ordering of ABC9 boxes, as well as preparing the\n");
		log("        '<module-name>$holes' module that contains the logic behaviour of ABC9\n");
		log("        whiteboxes.\n");
		log("\n");
		log("    -dff\n");
		log("        consider flop cells (those instantiating modules marked with (* abc9_flop *)\n");
		log("        during -prep_xaiger.\n");
		log("\n");
		log("    -prep_dff\n");
		log("        compute the clock domain and initial value of each flop in the design.\n");
		log("        process the '$holes' module to support clock-enable functionality.\n");
		log("\n");
		log("    -reintegrate\n");
		log("        for each selected module, re-intergrate the module '<module-name>$abc9'\n");
		log("        by first recovering ABC9 boxes, and then stitching in the remaining primary\n");
		log("        inputs and outputs.\n");
		log("\n");
	}
	void execute(std::vector<std::string> args, RTLIL::Design *design) YS_OVERRIDE
	{
		log_header(design, "Executing ABC9_OPS pass (helper functions for ABC9).\n");

<<<<<<< HEAD
		bool check_mode = false;
		bool prep_times_mode = false;
		bool break_scc_mode = false;
		bool unbreak_scc_mode = false;
		bool prep_holes_mode = false;
		bool prep_dff_mode = false;
		std::string write_box_src, write_box_dst;
=======
		bool mark_scc_mode = false;
		bool prep_dff_mode = false;
		bool prep_xaiger_mode = false;
>>>>>>> 654247ab
		bool reintegrate_mode = false;
		bool dff_mode = false;

		size_t argidx;
		for (argidx = 1; argidx < args.size(); argidx++) {
			std::string arg = args[argidx];
<<<<<<< HEAD
			if (arg == "-check") {
				check_mode = true;
				continue;
			}
			if (arg == "-break_scc") {
				break_scc_mode = true;
				continue;
			}
			if (arg == "-unbreak_scc") {
				unbreak_scc_mode = true;
=======
			if (arg == "-mark_scc") {
				mark_scc_mode = true;
>>>>>>> 654247ab
				continue;
			}
			if (arg == "-prep_dff") {
				prep_dff_mode = true;
				continue;
			}
			if (arg == "-prep_xaiger") {
				prep_xaiger_mode = true;
				continue;
			}
			if (arg == "-prep_times") {
				prep_times_mode = true;
				continue;
			}
			if (arg == "-write_box" && argidx+2 < args.size()) {
				write_box_src = args[++argidx];
				write_box_dst = args[++argidx];
				rewrite_filename(write_box_src);
				rewrite_filename(write_box_dst);
				continue;
			}
			if (arg == "-reintegrate") {
				reintegrate_mode = true;
				continue;
			}
			if (arg == "-dff") {
				dff_mode = true;
				continue;
			}
			break;
		}
		extra_args(args, argidx, design);

<<<<<<< HEAD
		if (!(check_mode || break_scc_mode || unbreak_scc_mode || prep_times_mode || prep_holes_mode || prep_dff_mode || !write_box_src.empty() || reintegrate_mode))
			log_cmd_error("At least one of -check, -{,un}break_scc, -prep_{times,holes,dff}, -write_box, -reintegrate must be specified.\n");
=======
		if (!(mark_scc_mode || prep_dff_mode || reintegrate_mode))
			log_cmd_error("At least one of -mark_scc, -prep_{xaiger,dff}, -reintegrate must be specified.\n");
>>>>>>> 654247ab

		if (dff_mode && !prep_xaiger_mode)
			log_cmd_error("'-dff' option is only relevant for -prep_xaiger.\n");

		if (check_mode)
			check(design);
		if (prep_times_mode)
			prep_times(design);

		for (auto mod : design->selected_modules()) {
			if (mod->get_bool_attribute("\\abc9_holes"))
				continue;

			if (mod->processes.size() > 0) {
				log("Skipping module %s as it contains processes.\n", log_id(mod));
				continue;
			}

			if (!design->selected_whole_module(mod))
				log_error("Can't handle partially selected module %s!\n", log_id(mod));

<<<<<<< HEAD
			if (break_scc_mode)
				break_scc(mod);
			if (unbreak_scc_mode)
				unbreak_scc(mod);
			if (prep_holes_mode)
				prep_holes(mod, dff_mode);
			if (prep_dff_mode)
				prep_dff(mod);
			if (!write_box_src.empty())
				write_box(mod, write_box_src, write_box_dst);
=======
			if (mark_scc_mode)
				mark_scc(mod);
			if (prep_dff_mode)
				prep_dff(mod);
			if (prep_xaiger_mode)
				prep_xaiger(mod, dff_mode);
>>>>>>> 654247ab
			if (reintegrate_mode)
				reintegrate(mod);
		}
	}
} Abc9OpsPass;

PRIVATE_NAMESPACE_END<|MERGE_RESOLUTION|>--- conflicted
+++ resolved
@@ -35,7 +35,6 @@
 	return stringf("$abc$%d$%s", map_autoidx, abc9_name.c_str()+1);
 }
 
-<<<<<<< HEAD
 void check(RTLIL::Design *design)
 {
 	dict<IdString,IdString> box_lookup;
@@ -92,10 +91,7 @@
 	}
 }
 
-void break_scc(RTLIL::Module *module)
-=======
 void mark_scc(RTLIL::Module *module)
->>>>>>> 654247ab
 {
 	// For every unique SCC found, (arbitrarily) find the first
 	//   cell in the component, and convert all wires driven by
@@ -321,104 +317,16 @@
 		if (!box_module || !box_module->attributes.count("\\abc9_box_id"))
 			continue;
 
-<<<<<<< HEAD
-		bool blackbox = box_module->get_blackbox_attribute(true /* ignore_wb */);
-
-		// Fully pad all unused input connections of this box cell with S0
-		// Fully pad all undriven output connections of this box cell with anonymous wires
-		for (const auto &port_name : box_module->ports) {
-			RTLIL::Wire* w = box_module->wire(port_name);
-			log_assert(w);
-			auto it = cell->connections_.find(port_name);
-			if (w->port_input) {
-				RTLIL::SigSpec rhs;
-				if (it != cell->connections_.end()) {
-					if (GetSize(it->second) < GetSize(w))
-						it->second.append(RTLIL::SigSpec(State::S0, GetSize(w)-GetSize(it->second)));
-					rhs = it->second;
-				}
-				else {
-					rhs = RTLIL::SigSpec(State::S0, GetSize(w));
-					cell->setPort(port_name, rhs);
-				}
-			}
-			if (w->port_output) {
-				RTLIL::SigSpec rhs;
-				auto it = cell->connections_.find(w->name);
-				if (it != cell->connections_.end()) {
-					if (GetSize(it->second) < GetSize(w))
-						it->second.append(module->addWire(NEW_ID, GetSize(w)-GetSize(it->second)));
-					rhs = it->second;
-				}
-				else {
-					Wire *wire = module->addWire(NEW_ID, GetSize(w));
-					if (blackbox)
-						wire->set_bool_attribute(ID(abc9_padding));
-					rhs = wire;
-					cell->setPort(port_name, rhs);
-				}
-			}
-		}
-
-		cell->attributes["\\abc9_box_seq"] = box_list.size();
-		//log_debug("%s.%s is box %d\n", log_id(module), log_id(cell), box_list.size());
-		box_list.emplace_back(cell);
-	}
-	log_assert(!box_list.empty());
-
-	RTLIL::Module *holes_module = design->addModule(stringf("%s$holes", module->name.c_str()));
-	log_assert(holes_module);
-	holes_module->set_bool_attribute("\\abc9_holes");
-
-	dict<IdString, Cell*> cell_cache;
-	dict<IdString, std::vector<IdString>> box_ports;
-
-	int port_id = 1;
-	for (auto cell : box_list) {
-		RTLIL::Module* orig_box_module = design->module(cell->type);
-		log_assert(orig_box_module);
-		IdString derived_name = orig_box_module->derive(design, cell->parameters);
-		RTLIL::Module* box_module = design->module(derived_name);
-		//cell->type = derived_name;
-		//cell->parameters.clear();
-=======
 		cell->attributes["\\abc9_box_seq"] = box_count++;
 
 		IdString derived_name = box_module->derive(design, cell->parameters);
 		box_module = design->module(derived_name);
->>>>>>> 654247ab
 
 		auto r = cell_cache.insert(derived_name);
 		auto &holes_cell = r.first->second;
 		if (r.second) {
-<<<<<<< HEAD
-			auto r2 = box_ports.insert(cell->type);
-			if (r2.second) {
-				// Make carry in the last PI, and carry out the last PO
-				//   since ABC requires it this way
-				IdString carry_in, carry_out;
-				for (const auto &port_name : box_module->ports) {
-					auto w = box_module->wire(port_name);
-					log_assert(w);
-					if (w->get_bool_attribute("\\abc9_carry")) {
-						if (w->port_input)
-							carry_in = port_name;
-						if (w->port_output)
-							carry_out = port_name;
-					}
-					else
-						r2.first->second.push_back(port_name);
-				}
-
-				if (carry_in != IdString()) {
-					r2.first->second.push_back(carry_in);
-					r2.first->second.push_back(carry_out);
-				}
-			}
-=======
 			if (box_module->has_processes())
 				Pass::call_on_module(design, box_module, "proc");
->>>>>>> 654247ab
 
 			if (box_module->get_bool_attribute("\\whitebox")) {
 				holes_cell = holes_module->addCell(cell->name, derived_name);
@@ -1054,40 +962,24 @@
 	{
 		log_header(design, "Executing ABC9_OPS pass (helper functions for ABC9).\n");
 
-<<<<<<< HEAD
 		bool check_mode = false;
 		bool prep_times_mode = false;
-		bool break_scc_mode = false;
-		bool unbreak_scc_mode = false;
-		bool prep_holes_mode = false;
-		bool prep_dff_mode = false;
-		std::string write_box_src, write_box_dst;
-=======
 		bool mark_scc_mode = false;
 		bool prep_dff_mode = false;
 		bool prep_xaiger_mode = false;
->>>>>>> 654247ab
 		bool reintegrate_mode = false;
 		bool dff_mode = false;
+		std::string write_box_src, write_box_dst;
 
 		size_t argidx;
 		for (argidx = 1; argidx < args.size(); argidx++) {
 			std::string arg = args[argidx];
-<<<<<<< HEAD
 			if (arg == "-check") {
 				check_mode = true;
 				continue;
 			}
-			if (arg == "-break_scc") {
-				break_scc_mode = true;
-				continue;
-			}
-			if (arg == "-unbreak_scc") {
-				unbreak_scc_mode = true;
-=======
 			if (arg == "-mark_scc") {
 				mark_scc_mode = true;
->>>>>>> 654247ab
 				continue;
 			}
 			if (arg == "-prep_dff") {
@@ -1121,13 +1013,8 @@
 		}
 		extra_args(args, argidx, design);
 
-<<<<<<< HEAD
-		if (!(check_mode || break_scc_mode || unbreak_scc_mode || prep_times_mode || prep_holes_mode || prep_dff_mode || !write_box_src.empty() || reintegrate_mode))
-			log_cmd_error("At least one of -check, -{,un}break_scc, -prep_{times,holes,dff}, -write_box, -reintegrate must be specified.\n");
-=======
-		if (!(mark_scc_mode || prep_dff_mode || reintegrate_mode))
-			log_cmd_error("At least one of -mark_scc, -prep_{xaiger,dff}, -reintegrate must be specified.\n");
->>>>>>> 654247ab
+		if (!(check_mode || mark_scc_mode || prep_times_mode || prep_xaiger_mode || prep_dff_mode || !write_box_src.empty() || reintegrate_mode))
+			log_cmd_error("At least one of -check, -mark_scc, -prep_{times,xaiger,dff}, -write_box, -reintegrate must be specified.\n");
 
 		if (dff_mode && !prep_xaiger_mode)
 			log_cmd_error("'-dff' option is only relevant for -prep_xaiger.\n");
@@ -1149,25 +1036,14 @@
 			if (!design->selected_whole_module(mod))
 				log_error("Can't handle partially selected module %s!\n", log_id(mod));
 
-<<<<<<< HEAD
-			if (break_scc_mode)
-				break_scc(mod);
-			if (unbreak_scc_mode)
-				unbreak_scc(mod);
-			if (prep_holes_mode)
-				prep_holes(mod, dff_mode);
-			if (prep_dff_mode)
-				prep_dff(mod);
 			if (!write_box_src.empty())
 				write_box(mod, write_box_src, write_box_dst);
-=======
 			if (mark_scc_mode)
 				mark_scc(mod);
 			if (prep_dff_mode)
 				prep_dff(mod);
 			if (prep_xaiger_mode)
 				prep_xaiger(mod, dff_mode);
->>>>>>> 654247ab
 			if (reintegrate_mode)
 				reintegrate(mod);
 		}
